--- conflicted
+++ resolved
@@ -36,9 +36,19 @@
         "candid": "src/ledger/ledger.did",
         "type": "custom",
         "wasm": "src/ledger/ic-icrc1-ledger.wasm",
-<<<<<<< HEAD
         "shrink": false,
         "init_arg": "(variant { Init = record { token_name = \"Internet Computer Protocol\"; token_symbol = \"ICP\"; minting_account = record { owner = principal \"hlvew-vc3fq-5x546-3zldj-5bwys-tymmg-45jbz-hysz2-tqb5k-4pf3s-fqe\"; }; initial_balances = vec {}; metadata = vec {}; transfer_fee = 10_000; archive_options = record { trigger_threshold = 1000; num_blocks_to_archive = 1000; controller_id = principal \"hlvew-vc3fq-5x546-3zldj-5bwys-tymmg-45jbz-hysz2-tqb5k-4pf3s-fqe\"; }; }})"
+    },
+    "internet_identity": {
+      "type": "custom",
+      "candid": "https://github.com/dfinity/internet-identity/releases/latest/download/internet_identity.did",
+      "wasm": "https://github.com/dfinity/internet-identity/releases/latest/download/internet_identity_dev.wasm.gz",
+      "remote": {
+        "id": {
+          "ic": "rdmx6-jaaaa-aaaaa-aaadq-cai"
+        }
+      },
+      "frontend": {}
     },
     "rumi_treasury": {
       "candid": "src/rumi_treasury/rumi_treasury.did",
@@ -64,20 +74,6 @@
     "xrc": {
       "type": "pull",
       "id": "uf6dk-hyaaa-aaaaq-qaaaq-cai"
-=======
-        "shrink": false
-    },
-    "internet_identity": {
-      "type": "custom",
-      "candid": "https://github.com/dfinity/internet-identity/releases/latest/download/internet_identity.did",
-      "wasm": "https://github.com/dfinity/internet-identity/releases/latest/download/internet_identity_dev.wasm.gz",
-      "remote": {
-        "id": {
-          "ic": "rdmx6-jaaaa-aaaaa-aaadq-cai"
-        }
-      },
-      "frontend": {}
->>>>>>> 35120c98
     }
   },
   "defaults": {
