--- conflicted
+++ resolved
@@ -32,53 +32,12 @@
         "shrink": false,
         "init_arg": "(variant { Init = record { token_name = \"icUSD\"; token_symbol = \"icUSD\"; minting_account = record { owner = principal \"hlvew-vc3fq-5x546-3zldj-5bwys-tymmg-45jbz-hysz2-tqb5k-4pf3s-fqe\"; }; initial_balances = vec {}; metadata = vec {}; transfer_fee = 100_000; archive_options = record { trigger_threshold = 1000; num_blocks_to_archive = 1000; controller_id = principal \"hlvew-vc3fq-5x546-3zldj-5bwys-tymmg-45jbz-hysz2-tqb5k-4pf3s-fqe\"; }; }})"
     },
-<<<<<<< HEAD
-    "icp_ledger_canister": {
-      "candid": "src/ledger/ledger.did",
-      "type": "custom",
-      "wasm": "src/ledger/ic-icrc1-ledger.wasm",
-      "remote": {
-        "id": {
-          "ic": "ryjl3-tyaaa-aaaaa-aaaba-cai"
-        }
-      }
-    },
-    "test_vault_frontend": {
-      "source": [
-        "src/test_vault_frontend/dist"
-      ],
-      "type": "assets",
-      "workspace": "vault_frontend"
-    },
-    "test_icp_ledger_canister": {
-      "candid": "src/ledger/ledger.did",
-      "type": "custom",
-      "wasm": "src/ledger/ic-icrc1-ledger.wasm",
-      "shrink": false
-    },
-    "test_rumi_protocol_backend": {
-      "candid": "src/rumi_protocol_backend/rumi_protocol_backend.did",
-      "package": "rumi_protocol_backend",
-      "type": "rust",
-      "metadata": [
-        {
-          "name": "candid:service"
-        }
-      ]
-    },
-    "test_icusd_ledger": {
-      "candid": "src/ledger/ledger.did",
-      "type": "custom",
-      "wasm": "src/ledger/ic-icrc1-ledger.wasm",
-      "shrink": false
-=======
     "icp_ledger": {
         "candid": "src/ledger/ledger.did",
         "type": "custom",
         "wasm": "src/ledger/ic-icrc1-ledger.wasm",
         "shrink": false,
         "init_arg": "(variant { Init = record { token_name = \"Internet Computer Protocol\"; token_symbol = \"ICP\"; minting_account = record { owner = principal \"hlvew-vc3fq-5x546-3zldj-5bwys-tymmg-45jbz-hysz2-tqb5k-4pf3s-fqe\"; }; initial_balances = vec {}; metadata = vec {}; transfer_fee = 10_000; archive_options = record { trigger_threshold = 1000; num_blocks_to_archive = 1000; controller_id = principal \"hlvew-vc3fq-5x546-3zldj-5bwys-tymmg-45jbz-hysz2-tqb5k-4pf3s-fqe\"; }; }})"
->>>>>>> 3dd5b0c3
     },
     "rumi_treasury": {
       "candid": "src/rumi_treasury/rumi_treasury.did",
@@ -88,8 +47,8 @@
         {
           "name": "candid:service"
         }
-<<<<<<< HEAD
-      ]
+      ],
+      "init_arg": "(record { controller = principal \"wrppb-amng2-jzskb-wcmam-mwrmi-ci52r-bkkre-tzu35-hjfpb-dnl4p-6qe\"; icusd_ledger = principal \"4kejc-maaaa-aaaai-q3tqq-cai\"; icp_ledger = principal \"ryjl3-tyaaa-aaaaa-aaaba-cai\"; ckbtc_ledger = opt principal \"mxzaz-hqaaa-aaaar-qaada-cai\"; })"
     },
     "rumi_stability_pool": {
       "candid": "src/rumi_stability_pool/rumi_stability_pool.did",
@@ -100,14 +59,10 @@
           "name": "candid:service"
         }
       ]
-=======
-      ],
-      "init_arg": "(record { controller = principal \"wrppb-amng2-jzskb-wcmam-mwrmi-ci52r-bkkre-tzu35-hjfpb-dnl4p-6qe\"; icusd_ledger = principal \"4kejc-maaaa-aaaai-q3tqq-cai\"; icp_ledger = principal \"ryjl3-tyaaa-aaaaa-aaaba-cai\"; ckbtc_ledger = opt principal \"mxzaz-hqaaa-aaaar-qaada-cai\"; })"
     },
     "xrc": {
       "type": "pull",
       "id": "uf6dk-hyaaa-aaaaq-qaaaq-cai"
->>>>>>> 3dd5b0c3
     }
   },
   "defaults": {
