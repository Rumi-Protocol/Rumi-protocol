--- conflicted
+++ resolved
@@ -4,8 +4,6 @@
   xrc_principal : principal;
   icusd_ledger_principal : principal;
   developer_principal : principal;
-  treasury_principal : opt principal;
-  stability_pool_principal : opt principal;
 };
 type Event = variant {
   claim_liquidity_returns : record {
@@ -60,13 +58,6 @@
     mode : Mode;
     icp_rate : vec nat8;
     vault_id : nat64;
-  };
-  partial_liquidate_vault : record {
-    vault_id : nat64;
-    liquidated_debt : nat64;
-    collateral_seized : nat64;
-    liquidator : opt principal;
-    icp_rate : vec nat8;
   };
   withdraw_and_close_vault : record {
     vault_id : nat64;
@@ -186,12 +177,8 @@
   withdraw_collateral : (nat64) -> (variant { Ok : nat64; Err : ProtocolError });
   withdraw_and_close_vault: (nat64) -> (variant { Ok: opt nat64; Err: ProtocolError });
   liquidate_vault : (nat64) -> (variant { Ok : SuccessWithFee; Err : ProtocolError });
-<<<<<<< HEAD
-  liquidate_vault_partial : (nat64, nat64) -> (variant { Ok : SuccessWithFee; Err : ProtocolError });
-=======
   
   // Partial operations
   partial_repay_to_vault : (VaultArg) -> (variant { Ok : nat64; Err : ProtocolError });
   partial_liquidate_vault : (VaultArg) -> (variant { Ok : SuccessWithFee; Err : ProtocolError });
->>>>>>> b178a372
 }