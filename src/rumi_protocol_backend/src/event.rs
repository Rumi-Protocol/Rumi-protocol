use crate::numeric::{UsdIcp, ICUSD, ICP};
use crate::state::{PendingMarginTransfer, State};
use crate::storage::record_event;
use crate::vault::Vault;
use crate::{InitArg, Mode, UpgradeArg};
use candid::{CandidType, Principal};
use serde::{Deserialize, Serialize};

#[derive(CandidType, Clone, Debug, PartialEq, Eq, Serialize, Deserialize)]
pub enum Event {
    #[serde(rename = "open_vault")]
    OpenVault { vault: Vault, block_index: u64 },

    #[serde(rename = "close_vault")]
    CloseVault {
        vault_id: u64,
        block_index: Option<u64>,
    },

    #[serde(rename = "margin_transfer")]
    MarginTransfer { vault_id: u64, block_index: u64 },

    #[serde(rename = "liquidate_vault")]
    LiquidateVault {
        vault_id: u64,
        mode: Mode,
        icp_rate: UsdIcp,
        #[serde(skip_serializing_if = "Option::is_none")]
        liquidator: Option<Principal>,
    },

    #[serde(rename = "partial_liquidate_vault")]
    PartialLiquidateVault {
        vault_id: u64,
<<<<<<< HEAD
        liquidated_debt: ICUSD,
        collateral_seized: ICP,
        #[serde(skip_serializing_if = "Option::is_none")]
        liquidator: Option<Principal>,
        icp_rate: UsdIcp,
=======
        liquidator_payment: ICUSD,
        icp_to_liquidator: ICP,
        liquidator: Principal,
>>>>>>> b178a372
    },

    #[serde(rename = "redemption_on_vaults")]
    RedemptionOnVaults {
        owner: Principal,
        current_icp_rate: UsdIcp,
        icusd_amount: ICUSD,
        fee_amount: ICUSD,
        icusd_block_index: u64,
    },

    #[serde(rename = "redemption_transfered")]
    RedemptionTransfered {
        icusd_block_index: u64,
        icp_block_index: u64,
    },

    #[serde(rename = "redistribute_vault")]
    RedistributeVault { vault_id: u64 },

    #[serde(rename = "borrow_from_vault")]
    BorrowFromVault {
        vault_id: u64,
        borrowed_amount: ICUSD,
        fee_amount: ICUSD,
        block_index: u64,
    },

    #[serde(rename = "repay_to_vault")]
    RepayToVault {
        vault_id: u64,
        repayed_amount: ICUSD,
        block_index: u64,
    },

    #[serde(rename = "add_margin_to_vault")]
    AddMarginToVault {
        vault_id: u64,
        margin_added: ICP,
        block_index: u64,
    },

    #[serde(rename = "provide_liquidity")]
    ProvideLiquidity {
        amount: ICUSD,
        block_index: u64,
        caller: Principal,
    },

    #[serde(rename = "withdraw_liquidity")]
    WithdrawLiquidity {
        amount: ICUSD,
        block_index: u64,
        caller: Principal,
    },

    #[serde(rename = "claim_liquidity_returns")]
    ClaimLiquidityReturns {
        amount: ICP,
        block_index: u64,
        caller: Principal,
    },

    #[serde(rename = "init")]
    Init(InitArg),

    #[serde(rename = "upgrade")]
    Upgrade(UpgradeArg),

    #[serde(rename = "collateral_withdrawn")]
    CollateralWithdrawn {
        vault_id: u64,
        amount: ICP,
        block_index: u64,
    },

    VaultWithdrawnAndClosed {
        vault_id: u64,
        caller: Principal,
        amount: ICP,
        timestamp: u64,
    },

    #[serde(rename = "withdraw_and_close_vault")]
    WithdrawAndCloseVault {
        vault_id: u64,
        amount: ICP,
        block_index: Option<u64>,
    },

    #[serde(rename = "dust_forgiven")]
    DustForgiven {
        vault_id: u64,
        amount: ICUSD,
    },
}

impl Event {
    // Define a method to check if the event contains vault_id
    pub fn is_vault_related(&self, filter_vault_id: &u64) -> bool {
        match self {
            Event::OpenVault { vault, .. } => &vault.vault_id == filter_vault_id,
            Event::CloseVault { vault_id, .. } => vault_id == filter_vault_id,
            Event::MarginTransfer { vault_id, .. } => vault_id == filter_vault_id,
            Event::LiquidateVault { vault_id, .. } => vault_id == filter_vault_id,
            Event::PartialLiquidateVault { vault_id, .. } => vault_id == filter_vault_id,
            Event::RedemptionOnVaults { .. } => true,
            Event::RedemptionTransfered { .. } => false,
            Event::RedistributeVault { vault_id, .. } => vault_id == filter_vault_id,
            Event::BorrowFromVault { vault_id, .. } => vault_id == filter_vault_id,
            Event::RepayToVault { vault_id, .. } => vault_id == filter_vault_id,
            Event::AddMarginToVault { vault_id, .. } => vault_id == filter_vault_id,
            Event::ProvideLiquidity { .. } => false,
            Event::WithdrawLiquidity { .. } => false,
            Event::ClaimLiquidityReturns { .. } => false,
            Event::Init(_) => false,
            Event::Upgrade(_) => false,
            Event::CollateralWithdrawn { vault_id, .. } => vault_id == filter_vault_id,
            Event::VaultWithdrawnAndClosed { vault_id, .. } => vault_id == filter_vault_id,
            Event::WithdrawAndCloseVault { vault_id, .. } => vault_id == filter_vault_id,
            Event::DustForgiven { vault_id, .. } => vault_id == filter_vault_id,
        }
    }
}

#[derive(Debug)]
pub enum ReplayLogError {
    /// There are no events in the event log.
    EmptyLog,
    /// The event log is inconsistent.
    InconsistentLog(String),
}

pub fn replay(mut events: impl Iterator<Item = Event>) -> Result<State, ReplayLogError> {
    let mut state = match events.next() {
        Some(Event::Init(args)) => State::from(args),
        Some(evt) => {
            return Err(ReplayLogError::InconsistentLog(format!(
                "The first event is not Init: {:?}",
                evt
            )))
        }
        None => return Err(ReplayLogError::EmptyLog),
    };
    let mut vault_id = 0;
    for event in events {
        match event {
            Event::OpenVault {
                vault,
                block_index: _,
            } => {
                vault_id += 1;
                state.open_vault(vault);
            }
            Event::CloseVault {
                vault_id,
                block_index: _,
            } => state.close_vault(vault_id),
            Event::LiquidateVault {
                vault_id,
                mode,
                icp_rate,
                liquidator: _,
            } => state.liquidate_vault(vault_id, mode, icp_rate),
            Event::PartialLiquidateVault {
                vault_id,
<<<<<<< HEAD
                liquidated_debt,
                collateral_seized,
                liquidator: _,
                icp_rate,
            } => state.liquidate_vault_partial(vault_id, liquidated_debt, collateral_seized, icp_rate),
=======
                liquidator_payment,
                icp_to_liquidator,
                liquidator: _,
            } => {
                // Reduce vault debt and collateral
                if let Some(vault) = state.vault_id_to_vaults.get_mut(&vault_id) {
                    vault.borrowed_icusd_amount -= liquidator_payment;
                    vault.icp_margin_amount -= icp_to_liquidator;
                }
            },
>>>>>>> b178a372
            Event::RedistributeVault { vault_id } => state.redistribute_vault(vault_id),
            Event::BorrowFromVault {
                vault_id,
                borrowed_amount,
                fee_amount,
                block_index: _,
            } => {
                state.provide_liquidity(fee_amount, state.developer_principal);
                state.borrow_from_vault(vault_id, borrowed_amount)
            }
            Event::RedemptionOnVaults {
                owner,
                current_icp_rate,
                icusd_amount,
                fee_amount,
                icusd_block_index,
            } => {
                state.provide_liquidity(fee_amount, state.developer_principal);
                state.redeem_on_vaults(icusd_amount, current_icp_rate);
                let margin: ICP = icusd_amount / current_icp_rate;
                state
                    .pending_redemption_transfer
                    .insert(icusd_block_index, PendingMarginTransfer { owner, margin });
            }
            Event::RedemptionTransfered {
                icusd_block_index, ..
            } => {
                state.pending_redemption_transfer.remove(&icusd_block_index);
            }
            Event::AddMarginToVault {
                vault_id,
                margin_added,
                ..
            } => state.add_margin_to_vault(vault_id, margin_added),
            Event::RepayToVault {
                vault_id,
                repayed_amount,
                ..
            } => {
                state.repay_to_vault(vault_id, repayed_amount);
            }
            Event::ProvideLiquidity { amount, caller, .. } => {
                state.provide_liquidity(amount, caller);
            }
            Event::WithdrawLiquidity { amount, caller, .. } => {
                state.withdraw_liquidity(amount, caller);
            }
            Event::ClaimLiquidityReturns { amount, caller, .. } => {
                state.claim_liquidity_returns(amount, caller);
            }
            Event::Init(_) => panic!("should have only one init event"),
            Event::Upgrade(upgrade_args) => {
                state.upgrade(upgrade_args);
            }
            Event::MarginTransfer { vault_id, .. } => {
                state.pending_margin_transfers.remove(&vault_id);
            }
            Event::CollateralWithdrawn { vault_id, .. } => {
                // The vault's margin has already been set to 0 in the vault.rs function
            }
            // In the match statement inside replay function
            Event::VaultWithdrawnAndClosed {
                vault_id,
                caller: _,   // Ignore caller
                amount: _,   // Ignore amount
                timestamp: _, // Ignore timestamp
            } => {
                // Simply close the vault - previous implementation was incorrect
                state.close_vault(vault_id);
            },
            // Add this case:
            Event::WithdrawAndCloseVault { 
                vault_id,
                amount: _,
                block_index: _,
            } => {
                // Close the vault during replay
                state.close_vault(vault_id);
            },
            Event::DustForgiven { 
                vault_id: _,
                amount: _,
            } => {
                // Dust forgiveness doesn't need state changes during replay
            },
        }
    }
    state.next_available_vault_id = vault_id;
    Ok(state)
}

pub fn record_liquidate_vault(state: &mut State, vault_id: u64, mode: Mode, icp_rate: UsdIcp) {
    record_event(&Event::LiquidateVault {
        vault_id,
        mode,
        icp_rate,
        liquidator: None,
    });
    state.liquidate_vault(vault_id, mode, icp_rate);
}

pub fn record_redistribute_vault(state: &mut State, vault_id: u64) {
    record_event(&Event::RedistributeVault { vault_id });
    state.redistribute_vault(vault_id);
}

pub fn record_provide_liquidity(
    state: &mut State,
    amount: ICUSD,
    caller: Principal,
    block_index: u64,
) {
    record_event(&Event::ProvideLiquidity {
        amount,
        block_index,
        caller,
    });
    state.provide_liquidity(amount, caller);
}

pub fn record_withdraw_liquidity(
    state: &mut State,
    amount: ICUSD,
    caller: Principal,
    block_index: u64,
) {
    record_event(&Event::WithdrawLiquidity {
        amount,
        block_index,
        caller,
    });
    state.withdraw_liquidity(amount, caller);
}

pub fn record_claim_liquidity_returns(
    state: &mut State,
    amount: ICP,
    caller: Principal,
    block_index: u64,
) {
    record_event(&Event::ClaimLiquidityReturns {
        amount,
        block_index,
        caller,
    });
    state.claim_liquidity_returns(amount, caller);
}

pub fn record_open_vault(state: &mut State, vault: Vault, block_index: u64) {
    record_event(&Event::OpenVault {
        vault: vault.clone(),
        block_index,
    });
    state.open_vault(vault);
}

pub fn record_close_vault(state: &mut State, vault_id: u64, block_index: Option<u64>) {
    record_event(&Event::CloseVault {
        vault_id,
        block_index,
    });
    state.close_vault(vault_id);
}

pub fn record_margin_transfer(state: &mut State, vault_id: u64, block_index: u64) {
    record_event(&Event::MarginTransfer {
        vault_id,
        block_index,
    });
    state.pending_margin_transfers.remove(&vault_id);
}

pub fn record_borrow_from_vault(
    state: &mut State,
    vault_id: u64,
    borrowed_amount: ICUSD,
    fee_amount: ICUSD,
    block_index: u64,
) {
    record_event(&Event::BorrowFromVault {
        vault_id,
        block_index,
        fee_amount,
        borrowed_amount,
    });
    state.borrow_from_vault(vault_id, borrowed_amount);
    state.provide_liquidity(fee_amount, state.developer_principal);
}

pub fn record_repayed_to_vault(
    state: &mut State,
    vault_id: u64,
    repayed_amount: ICUSD,
    block_index: u64,
) {
    record_event(&Event::RepayToVault {
        vault_id,
        block_index,
        repayed_amount,
    });
    state.repay_to_vault(vault_id, repayed_amount);
}

pub fn record_add_margin_to_vault(
    state: &mut State,
    vault_id: u64,
    margin_added: ICP,
    block_index: u64,
) {
    record_event(&Event::AddMarginToVault {
        vault_id,
        margin_added,
        block_index,
    });
    state.add_margin_to_vault(vault_id, margin_added);
}

pub fn record_redemption_on_vaults(
    state: &mut State,
    owner: Principal,
    icusd_amount: ICUSD,
    fee_amount: ICUSD,
    current_icp_rate: UsdIcp,
    icusd_block_index: u64,
) {
    record_event(&Event::RedemptionOnVaults {
        owner,
        current_icp_rate,
        icusd_amount,
        fee_amount,
        icusd_block_index,
    });
    state.provide_liquidity(fee_amount, state.developer_principal);
    state.redeem_on_vaults(icusd_amount, current_icp_rate);
    let margin: ICP = icusd_amount / current_icp_rate;
    state
        .pending_redemption_transfer
        .insert(icusd_block_index, PendingMarginTransfer { owner, margin });
}

pub fn record_redemption_transfered(
    state: &mut State,
    icusd_block_index: u64,
    icp_block_index: u64,
) {
    record_event(&Event::RedemptionTransfered {
        icusd_block_index,
        icp_block_index,
    });
    state.pending_redemption_transfer.remove(&icusd_block_index);
}

pub fn record_collateral_withdrawn(
    state: &mut State,
    vault_id: u64,
    amount: ICP,
    block_index: u64,
) {
    record_event(&Event::CollateralWithdrawn {
        vault_id,
        amount,
        block_index,
    });

}

pub fn record_withdraw_and_close_vault(
    state: &mut State,
    vault_id: u64,
    amount: ICP,
    block_index: Option<u64>
) {
    record_event(&Event::WithdrawAndCloseVault {
        vault_id,
        amount,
        block_index,
    });
    
    // Close the vault (withdrawal is already handled in vault.rs)
    state.close_vault(vault_id);
}<|MERGE_RESOLUTION|>--- conflicted
+++ resolved
@@ -32,17 +32,9 @@
     #[serde(rename = "partial_liquidate_vault")]
     PartialLiquidateVault {
         vault_id: u64,
-<<<<<<< HEAD
-        liquidated_debt: ICUSD,
-        collateral_seized: ICP,
-        #[serde(skip_serializing_if = "Option::is_none")]
-        liquidator: Option<Principal>,
-        icp_rate: UsdIcp,
-=======
         liquidator_payment: ICUSD,
         icp_to_liquidator: ICP,
         liquidator: Principal,
->>>>>>> b178a372
     },
 
     #[serde(rename = "redemption_on_vaults")]
@@ -209,13 +201,6 @@
             } => state.liquidate_vault(vault_id, mode, icp_rate),
             Event::PartialLiquidateVault {
                 vault_id,
-<<<<<<< HEAD
-                liquidated_debt,
-                collateral_seized,
-                liquidator: _,
-                icp_rate,
-            } => state.liquidate_vault_partial(vault_id, liquidated_debt, collateral_seized, icp_rate),
-=======
                 liquidator_payment,
                 icp_to_liquidator,
                 liquidator: _,
@@ -226,7 +211,6 @@
                     vault.icp_margin_amount -= icp_to_liquidator;
                 }
             },
->>>>>>> b178a372
             Event::RedistributeVault { vault_id } => state.redistribute_vault(vault_id),
             Event::BorrowFromVault {
                 vault_id,
