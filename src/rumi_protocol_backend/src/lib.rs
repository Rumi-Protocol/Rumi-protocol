use ic_cdk::{query, update, init};
use serde::{Serialize};
use ic_stable_structures::memory_manager::{MemoryId, MemoryManager};
use ic_stable_structures::DefaultMemoryImpl;
use icrc_ledger_types::icrc::generic_metadata_value::MetadataValue;
use icrc_ledger_types::icrc1::account::Account;
use icrc_ledger_types::icrc1::transfer::{BlockIndex, Memo, TransferArg, TransferError};
use icrc_ledger_types::icrc2::allowance::{Allowance, AllowanceArgs};
use icrc_ledger_types::icrc2::approve::{ApproveArgs, ApproveError};
use icrc_ledger_types::icrc2::transfer_from::{TransferFromArgs, TransferFromError};
use icrc_ledger_types::icrc3::transactions::{Approve, Burn, Mint, Transaction, Transfer};
use std::cell::RefCell;
use crate::state::PendingMarginTransfer;

use crate::event::{record_liquidate_vault, record_redistribute_vault};
use crate::guard::GuardError;
use crate::logs::{DEBUG, INFO};
use crate::numeric::{Ratio, ICUSD, ICP, UsdIcp};
use crate::state::{mutate_state, read_state, Mode};
use crate::vault::Vault;
use candid::{CandidType, Deserialize, Principal};
use ic_canister_log::log;
use rust_decimal::Decimal;
use rust_decimal_macros::dec;


pub mod dashboard;
pub mod event;
pub mod guard;
pub mod liquidity_pool;
pub mod logs;
pub mod management;
pub mod numeric;
pub mod state;
pub mod storage;
pub mod vault;
pub mod xrc;

#[cfg(any(test, feature = "test_endpoints"))]
pub mod test_helpers; 

#[cfg(test)]
mod tests;

pub const SEC_NANOS: u64 = 1_000_000_000;
pub const E8S: u64 = 100_000_000;

pub const MIN_LIQUIDITY_AMOUNT: ICUSD = ICUSD::new(1_000_000_000);
pub const MIN_ICP_AMOUNT: ICP = ICP::new(100_000);  // Instead of MIN_CKBTC_AMOUNT
<<<<<<< HEAD
pub const MIN_ICUSD_AMOUNT: ICUSD = ICUSD::new(10_000_000); // 0.1 icUSD (10 cents)
=======
pub const MIN_ICUSD_AMOUNT: ICUSD = ICUSD::new(100_000_000); // 1 icUSD (reduced from 5)
pub const MIN_PARTIAL_REPAY_AMOUNT: ICUSD = ICUSD::new(1_000_000); // 0.01 icUSD for partial repayments
pub const MIN_PARTIAL_LIQUIDATION_AMOUNT: ICUSD = ICUSD::new(1_000_000); // 0.01 icUSD for partial liquidations
pub const DUST_THRESHOLD: ICUSD = ICUSD::new(100); // 0.000001 icUSD - dust threshold for vault closing
>>>>>>> b178a372

// Update collateral ratios per whitepaper
pub const RECOVERY_COLLATERAL_RATIO: Ratio = Ratio::new(dec!(1.5));  // 150%
pub const MINIMUM_COLLATERAL_RATIO: Ratio = Ratio::new(dec!(1.33));  // 133%


#[derive(CandidType, Clone, Debug, PartialEq, Eq, Serialize, Deserialize)]
pub enum ProtocolArg {
    Init(InitArg),
    Upgrade(UpgradeArg),
}

#[derive(CandidType, Clone, Debug, PartialEq, Eq, Serialize, Deserialize)]
pub struct InitArg {
    pub xrc_principal: Principal,
    pub icusd_ledger_principal: Principal,
    pub icp_ledger_principal: Principal,
    pub fee_e8s: u64,
    pub developer_principal: Principal,
    pub treasury_principal: Option<Principal>,
    pub stability_pool_principal: Option<Principal>,
}

#[derive(CandidType, Clone, Debug, PartialEq, Eq, Serialize, Deserialize)]
pub struct UpgradeArg {
    pub mode: Option<Mode>,
}

#[derive(CandidType, Deserialize, Debug)]
pub struct ProtocolStatus {
    pub last_icp_rate: f64,
    pub last_icp_timestamp: u64,
    pub total_icp_margin: u64,
    pub total_icusd_borrowed: u64,
    pub total_collateral_ratio: f64,
    pub mode: Mode,
}

#[derive(CandidType, Deserialize, Debug)]
pub struct Fees {
    pub borrowing_fee: f64,
    pub redemption_fee: f64,
}

#[derive(CandidType, Deserialize, Debug)]
pub struct SuccessWithFee {
    pub block_index: u64,
    pub fee_amount_paid: u64,
}

#[derive(candid::CandidType, Deserialize)]
pub struct GetEventsArg {
    pub start: u64,
    pub length: u64,
}

#[derive(CandidType, Deserialize, Debug)]
pub struct LiquidityStatus {
    pub liquidity_provided: u64,
    pub total_liquidity_provided: u64,
    pub liquidity_pool_share: f64,
    pub available_liquidity_reward: u64,
    pub total_available_returns: u64,
}

#[derive(CandidType, Deserialize, Debug)]
pub struct StabilityPoolProtocolInfo {
    pub current_icp_rate: f64,
    pub minimum_collateral_ratio: f64,
    pub mode: String,
    pub total_debt: u64,
    pub total_collateral: u64,
}

#[derive(CandidType, Deserialize, Debug)]
pub struct VaultLiquidationInfo {
    pub vault_id: u64,
    pub owner: Principal,
    pub borrowed_icusd: u64,
    pub icp_collateral: u64,
    pub current_collateral_ratio: f64,
    pub minimum_collateral_ratio: f64,
    pub is_liquidatable: bool,
    pub current_icp_rate: f64,
}

#[derive(CandidType, Debug, Clone, Deserialize)]
pub enum ProtocolError {
    TransferFromError(TransferFromError, u64),
    TransferError(TransferError),
    TemporarilyUnavailable(String),
    AlreadyProcessing,
    AnonymousCallerNotAllowed,
    CallerNotOwner,
    AmountTooLow { minimum_amount: u64 },
    GenericError(String),
}

impl From<GuardError> for ProtocolError {
    fn from(e: GuardError) -> Self {
        match e {
            GuardError::AlreadyProcessing => Self::AlreadyProcessing,
            GuardError::TooManyConcurrentRequests => {
                Self::TemporarilyUnavailable("too many concurrent requests".to_string())
            },
            GuardError::StaleOperation => {
                Self::TemporarilyUnavailable("previous operation is being cleaned up".to_string())
            }
        }
    }
}

pub fn check_vaults() {
    let last_icp_rate = read_state(|s| {
        s.last_icp_rate.unwrap_or_else(|| {
            log!(INFO, "[check_vaults] No ICP rate available, using default rate");
            UsdIcp::from(dec!(1.0))
        })
    });
    
    // Only identify unhealthy vaults but don't liquidate them
    let (unhealthy_vaults, healthy_vaults) = read_state(|s| {
        let mut unhealthy_vaults: Vec<Vault> = vec![];
        let mut healthy_vaults: Vec<Vault> = vec![];
        for vault in s.vault_id_to_vaults.values() {
            if compute_collateral_ratio(vault, last_icp_rate)
                < s.mode.get_minimum_liquidation_collateral_ratio()
            {
                unhealthy_vaults.push(vault.clone());
            } else {
                healthy_vaults.push(vault.clone())
            }
        }
        (unhealthy_vaults, healthy_vaults)
    });

    // Log unhealthy vaults but don't liquidate them
    if !unhealthy_vaults.is_empty() {
        log!(
            INFO,
            "[check_vaults] Found {} liquidatable vaults. Waiting for external liquidators.", 
            unhealthy_vaults.len()
        );
        
        // Log detailed information about each unhealthy vault
        for vault in unhealthy_vaults {
            let ratio = compute_collateral_ratio(&vault, last_icp_rate);
            log!(
                INFO,
                "[check_vaults] Liquidatable vault #{}: owner={}, borrowed={}, collateral={}, ratio={:.2}%, min_ratio={:.2}%", 
                vault.vault_id,
                vault.owner,
                vault.borrowed_icusd_amount,
                vault.icp_margin_amount,
                ratio.to_f64() * 100.0,
                read_state(|s| s.mode.get_minimum_liquidation_collateral_ratio().to_f64() * 100.0)
            );
        }
    } else {
        log!(
            DEBUG,
            "[check_vaults] All vaults are healthy at the current ICP rate: {}", 
            last_icp_rate.to_f64()
        );
    }
    
    // No longer calling record_liquidate_vault to trigger automatic liquidations
}

pub fn compute_collateral_ratio(vault: &Vault, icp_rate: UsdIcp) -> Ratio {
    if vault.borrowed_icusd_amount == 0 {
        return Ratio::from(Decimal::MAX);
    }
    let margin_value: ICUSD = vault.icp_margin_amount * icp_rate;
    margin_value / vault.borrowed_icusd_amount
}

pub(crate) async fn process_pending_transfer() {
    let _guard = match crate::guard::TimerLogicGuard::new() {
        Some(guard) => guard,
        None => {
            log!(INFO, "[process_pending_transfer] double entry.");
            return;
        }
    };

    // Process pending margin transfers
    let pending_transfers = read_state(|s| {
        // Log for visibility
        if !s.pending_margin_transfers.is_empty() {
            log!(INFO, "[process_pending_transfer] Found {} pending margin transfers", 
                 s.pending_margin_transfers.len());
        }
        
        s.pending_margin_transfers
            .iter()
            .map(|(vault_id, margin_transfer)| (*vault_id, *margin_transfer))
            .collect::<Vec<(u64, PendingMarginTransfer)>>()
    });
    let icp_transfer_fee = read_state(|s| s.icp_ledger_fee);
    
    for (vault_id, transfer) in pending_transfers {
        match crate::management::transfer_icp(
            transfer.margin - icp_transfer_fee,
            transfer.owner,
        )
        .await
        {
            Ok(block_index) => {
                log!(
                    INFO,
                    "[transfering_margins] successfully transferred: {} to {}",
                    transfer.margin,
                    transfer.owner
                );
                mutate_state(|s| crate::event::record_margin_transfer(s, vault_id, block_index));
            }
            Err(error) => {
                // Improved error logging with more details
                log!(
                    DEBUG,
                    "[transfering_margins] failed to transfer margin: {}, to principal: {}, with error: {}",
                    transfer.margin,
                    transfer.owner,
                    error
                );
                
                // If there was a transfer fee error, update the fee
                if let TransferError::BadFee { expected_fee } = error {
                    log!(INFO, "[transfering_margins] Updating transfer fee to: {:?}", expected_fee);
                    mutate_state(|s| {
                        let expected_fee: u64 = expected_fee
                            .0
                            .try_into()
                            .expect("failed to convert Nat to u64");
                        s.icp_ledger_fee = ICP::from(expected_fee);
                    });
                    
                    // After updating the fee, we should retry this transfer next time
                } else {
                    // For other errors, we still keep the transfer pending for retry
                    log!(INFO, "[transfering_margins] Will retry this transfer later");
                }
            }
        }
    }

    // Similar improved logic for redemption transfers
    let pending_redemptions = read_state(|s| {
        s.pending_redemption_transfer
            .iter()
            .map(|(icusd_block_index, margin_transfer)| (*icusd_block_index, *margin_transfer))
            .collect::<Vec<(u64, PendingMarginTransfer)>>()
    });

    for (icusd_block_index, pending_transfer) in pending_redemptions {
        match crate::management::transfer_icp(
            pending_transfer.margin - icp_transfer_fee,
            pending_transfer.owner,
        )
        .await
        {
            Ok(block_index) => {
                log!(
                    INFO,
                    "[transfering_redemptions] successfully transferred: {} to {}",
                    pending_transfer.margin,
                    pending_transfer.owner
                );
                mutate_state(|s| {
                    crate::event::record_redemption_transfered(s, icusd_block_index, block_index)
                });
            }
            Err(error) => log!(
                DEBUG,
                "[transfering_redemptions] failed to transfer margin: {}, with error: {}",
                pending_transfer.margin,
                error
            ),
        }
    }

    // Schedule another run if needed, but with better timing
    if read_state(|s| {
        !s.pending_margin_transfers.is_empty() || !s.pending_redemption_transfer.is_empty()
    }) {
        // Schedule another check in 5 seconds
        log!(INFO, "[process_pending_transfer] Scheduling another transfer attempt in 5 seconds");
        ic_cdk_timers::set_timer(std::time::Duration::from_secs(5), || {
            ic_cdk::spawn(crate::process_pending_transfer())
        });
    } else {
        log!(INFO, "[process_pending_transfer] No more pending transfers");
    }
}<|MERGE_RESOLUTION|>--- conflicted
+++ resolved
@@ -47,14 +47,10 @@
 
 pub const MIN_LIQUIDITY_AMOUNT: ICUSD = ICUSD::new(1_000_000_000);
 pub const MIN_ICP_AMOUNT: ICP = ICP::new(100_000);  // Instead of MIN_CKBTC_AMOUNT
-<<<<<<< HEAD
-pub const MIN_ICUSD_AMOUNT: ICUSD = ICUSD::new(10_000_000); // 0.1 icUSD (10 cents)
-=======
 pub const MIN_ICUSD_AMOUNT: ICUSD = ICUSD::new(100_000_000); // 1 icUSD (reduced from 5)
 pub const MIN_PARTIAL_REPAY_AMOUNT: ICUSD = ICUSD::new(1_000_000); // 0.01 icUSD for partial repayments
 pub const MIN_PARTIAL_LIQUIDATION_AMOUNT: ICUSD = ICUSD::new(1_000_000); // 0.01 icUSD for partial liquidations
 pub const DUST_THRESHOLD: ICUSD = ICUSD::new(100); // 0.000001 icUSD - dust threshold for vault closing
->>>>>>> b178a372
 
 // Update collateral ratios per whitepaper
 pub const RECOVERY_COLLATERAL_RATIO: Ratio = Ratio::new(dec!(1.5));  // 150%
@@ -74,8 +70,6 @@
     pub icp_ledger_principal: Principal,
     pub fee_e8s: u64,
     pub developer_principal: Principal,
-    pub treasury_principal: Option<Principal>,
-    pub stability_pool_principal: Option<Principal>,
 }
 
 #[derive(CandidType, Clone, Debug, PartialEq, Eq, Serialize, Deserialize)]
@@ -118,27 +112,6 @@
     pub liquidity_pool_share: f64,
     pub available_liquidity_reward: u64,
     pub total_available_returns: u64,
-}
-
-#[derive(CandidType, Deserialize, Debug)]
-pub struct StabilityPoolProtocolInfo {
-    pub current_icp_rate: f64,
-    pub minimum_collateral_ratio: f64,
-    pub mode: String,
-    pub total_debt: u64,
-    pub total_collateral: u64,
-}
-
-#[derive(CandidType, Deserialize, Debug)]
-pub struct VaultLiquidationInfo {
-    pub vault_id: u64,
-    pub owner: Principal,
-    pub borrowed_icusd: u64,
-    pub icp_collateral: u64,
-    pub current_collateral_ratio: f64,
-    pub minimum_collateral_ratio: f64,
-    pub is_liquidatable: bool,
-    pub current_icp_rate: f64,
 }
 
 #[derive(CandidType, Debug, Clone, Deserialize)]
