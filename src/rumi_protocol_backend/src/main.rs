--- conflicted
+++ resolved
@@ -5,7 +5,7 @@
 use rumi_protocol_backend::{
     event::Event,
     logs::INFO,
-    numeric::{ICUSD, UsdIcp, UsdCkBtc, Ratio},
+    numeric::{ICUSD, UsdIcp, UsdCkBtc},
     state::{read_state, replace_state, Mode, State},
     vault::{CandidVault, OpenVaultSuccess, VaultArg, CollateralType},
     Fees, GetEventsArg, ProtocolArg, ProtocolError, ProtocolStatus, SuccessWithFee,
@@ -22,25 +22,6 @@
 use rumi_protocol_backend::LiquidityStatus;
 use candid_parser::utils::CandidSource;
 use candid_parser::utils::service_equal;
-
-// Stability Pool Integration Types
-#[derive(candid::CandidType, serde::Deserialize, Clone, Debug)]
-pub struct StabilityPoolLiquidationResult {
-    pub success: bool,
-    pub vault_id: u64,
-    pub liquidated_debt: u64,
-    pub collateral_received: u64,
-    pub collateral_type: String,
-    pub block_index: u64,
-    pub fee: u64,
-}
-
-#[derive(candid::CandidType, serde::Deserialize, Clone, Debug)]
-pub struct StabilityPoolConfig {
-    pub stability_pool_canister: Option<Principal>,
-    pub liquidation_discount: u8,
-    pub enabled: bool,
-}
 
 #[cfg(feature = "self_check")]
 fn ok_or_die(result: Result<(), String>) {
@@ -259,9 +240,9 @@
         Some(target) => read_state(|s| match s.principal_to_vault_ids.get(&target) {
             Some(vault_ids) => vault_ids
                 .iter()
-                .filter_map(|id| {
-                    // Use filter_map with proper error handling instead of unwrap
-                    s.vault_id_to_vaults.get(id).map(|vault| CandidVault {
+                .map(|id| {
+                    let vault = s.vault_id_to_vaults.get(id).cloned().unwrap();
+                    CandidVault {
                         owner: vault.owner,
                         borrowed_icusd_amount: vault.borrowed_icusd_amount.to_u64(),
                         icp_margin_amount: vault.icp_margin_amount.to_u64(),
@@ -269,7 +250,6 @@
                         vault_id: vault.vault_id,
                         collateral_type: vault.collateral_type,
                     }
-                    })
                 })
                 .collect(),
             None => vec![],
@@ -359,104 +339,14 @@
     check_postcondition(rumi_protocol_backend::vault::withdraw_and_close_vault(vault_id).await)
 }
 
-// Add the new liquidate vault endpoints
-#[update]
-#[candid_method(update)]
+// Add the new liquidate vault endpoint
+#[candid_method(update)]
+#[update]
 async fn liquidate_vault(vault_id: u64) -> Result<SuccessWithFee, ProtocolError> {
+    validate_call()?;
     check_postcondition(rumi_protocol_backend::vault::liquidate_vault(vault_id).await)
 }
 
-<<<<<<< HEAD
-#[update]
-#[candid_method(update)]
-async fn liquidate_vault_partial(vault_id: u64, icusd_amount: u64) -> Result<SuccessWithFee, ProtocolError> {
-    check_postcondition(rumi_protocol_backend::vault::liquidate_vault_partial(vault_id, icusd_amount).await)
-}
-
-// Stability Pool Integration - allows stability pool to execute liquidations
-#[update]
-#[candid_method(update)]
-async fn stability_pool_liquidate(vault_id: u64, max_debt_to_liquidate: u64) -> Result<StabilityPoolLiquidationResult, ProtocolError> {
-    let caller = ic_cdk::api::caller();
-    
-    // TODO: Add proper authorization check - only allow registered stability pool
-    // For now, we'll allow any caller for testing
-    
-    // Get vault info and validate it's liquidatable
-    let (vault, icp_rate, liquidatable_debt, collateral_available) = read_state(|s| {
-        match s.vault_id_to_vaults.get(&vault_id) {
-            Some(vault) => {
-                let icp_rate = s.last_icp_rate.ok_or("No ICP rate available")?;
-                let ratio = rumi_protocol_backend::compute_collateral_ratio(vault, icp_rate);
-                
-                if ratio >= s.mode.get_minimum_liquidation_collateral_ratio() {
-                    return Err(format!(
-                        "Vault #{} is not liquidatable. Current ratio: {:.2}%, minimum: {:.2}%",
-                        vault_id, 
-                        ratio.to_f64() * 100.0, 
-                        s.mode.get_minimum_liquidation_collateral_ratio().to_f64() * 100.0
-                    ));
-                }
-                
-                // Calculate how much can be liquidated
-                let max_liquidation_ratio = Ratio::new(dec!(0.5)); // 50% max
-                let max_liquidatable = vault.borrowed_icusd_amount * max_liquidation_ratio;
-                let actual_liquidatable_debt = max_liquidatable.min(vault.borrowed_icusd_amount).min(max_debt_to_liquidate.into());
-                
-                // Calculate collateral that will be seized (debt + 10% bonus)
-                let liquidation_bonus = Ratio::new(dec!(1.1)); // 110%
-                let icp_equivalent = actual_liquidatable_debt / icp_rate;
-                let collateral_with_bonus = icp_equivalent * liquidation_bonus;
-                let collateral_to_seize = collateral_with_bonus.min(vault.icp_margin_amount);
-                
-                Ok((vault.clone(), icp_rate, actual_liquidatable_debt, collateral_to_seize))
-            },
-            None => Err(format!("Vault #{} not found", vault_id)),
-        }
-    }).map_err(|e| ProtocolError::GenericError(e))?;
-    
-    if liquidatable_debt == ICUSD::new(0) {
-        return Err(ProtocolError::GenericError("No liquidatable debt available".to_string()));
-    }
-    
-    // Execute the liquidation using existing logic
-    let result = rumi_protocol_backend::vault::liquidate_vault_partial(vault_id, liquidatable_debt.to_u64()).await?;
-    
-    // Return structured result for stability pool
-    Ok(StabilityPoolLiquidationResult {
-        success: true,
-        vault_id,
-        liquidated_debt: liquidatable_debt.to_u64(),
-        collateral_received: collateral_available.to_u64(),
-        collateral_type: "ICP".to_string(), // Currently only ICP is supported
-        block_index: result.block_index,
-        fee: result.fee_amount_paid,
-    })
-}
-
-// Get stability pool configuration
-#[query]
-#[candid_method(query)]
-fn get_stability_pool_config() -> StabilityPoolConfig {
-    read_state(|s| {
-        StabilityPoolConfig {
-            stability_pool_canister: s.stability_pool_canister,
-            liquidation_discount: 10, // 10% discount for stability pool
-            enabled: s.stability_pool_canister.is_some(),
-        }
-    })
-}
-
-// Update stability pool configuration (admin only)
-#[update]
-#[candid_method(update)]
-fn set_stability_pool_canister(canister_id: Principal) -> Result<(), ProtocolError> {
-    mutate_state(|s| {
-        // TODO: Add proper admin authorization check
-        s.stability_pool_canister = Some(canister_id);
-        Ok(())
-    })
-=======
 // Add the new partial repay vault endpoint
 #[candid_method(update)]
 #[update]
@@ -471,7 +361,6 @@
 async fn partial_liquidate_vault(arg: VaultArg) -> Result<SuccessWithFee, ProtocolError> {
     validate_call()?;
     check_postcondition(rumi_protocol_backend::vault::partial_liquidate_vault(arg).await)
->>>>>>> b178a372
 }
 
 // Add the new get liquidatable vaults endpoint
@@ -811,137 +700,6 @@
     }
 }
 
-// Add treasury configuration endpoint (developer only)
-#[candid_method(update)]
-#[update]
-async fn set_treasury_principal(treasury_principal: Principal) -> Result<(), ProtocolError> {
-    let caller = ic_cdk::caller();
-    
-    // Only developer can set treasury principal
-    let is_developer = read_state(|s| s.developer_principal == caller);
-    if (!is_developer) {
-        return Err(ProtocolError::GenericError("Only developer can set treasury principal".to_string()));
-    }
-    
-    mutate_state(|s| {
-        s.set_treasury_principal(treasury_principal);
-    });
-    
-    log!(INFO, "[set_treasury_principal] Treasury principal set to: {}", treasury_principal);
-    Ok(())
-}
-
-#[candid_method(query)]
-#[query]
-fn get_treasury_principal() -> Option<Principal> {
-    read_state(|s| s.get_treasury_principal())
-}
-
-// Add stability pool configuration endpoint (developer only)
-#[candid_method(update)]
-#[update]
-async fn set_stability_pool_principal(stability_pool_principal: Principal) -> Result<(), ProtocolError> {
-    let caller = ic_cdk::caller();
-    
-    // Only developer can set stability pool principal
-    let is_developer = read_state(|s| s.developer_principal == caller);
-    if !is_developer {
-        return Err(ProtocolError::GenericError("Only developer can set stability pool principal".to_string()));
-    }
-    
-    mutate_state(|s| {
-        s.set_stability_pool_canister(stability_pool_principal);
-    });
-    
-    log!(INFO, "[set_stability_pool_principal] Stability pool principal set to: {}", stability_pool_principal);
-    Ok(())
-}
-
-#[candid_method(query)]
-#[query]
-fn get_stability_pool_principal() -> Option<Principal> {
-    read_state(|s| s.get_stability_pool_canister())
-}
-
-// Add guard cleanup method for developers to resolve stuck operations
-#[candid_method(update)]
-#[update]
-async fn clear_stuck_operations(principal_id: Option<Principal>) -> Result<u64, ProtocolError> {
-    let caller = ic_cdk::caller();
-    
-    // Only developer can clear stuck operations
-    let is_developer = read_state(|s| s.developer_principal == caller);
-    if !is_developer {
-        return Err(ProtocolError::GenericError("Only developer can clear stuck operations".to_string()));
-    }
-    
-    let cleared_count = mutate_state(|s| {
-        use ic_cdk::api::time;
-        let current_time = time();
-        let mut operations_to_remove = Vec::new();
-        let mut count = 0u64;
-        
-        // If specific principal provided, only clear their operations
-        if let Some(target_principal) = principal_id {
-            for op_key in s.operation_guards.iter() {
-                if let Some((op_principal, op_name)) = s.operation_details.get(op_key) {
-                    if *op_principal == target_principal {
-                        operations_to_remove.push(op_key.clone());
-                        log!(INFO, 
-                            "[clear_stuck_operations] Clearing operation '{}' for principal: {}", 
-                            op_name, op_principal.to_string()
-                        );
-                        count += 1;
-                    }
-                }
-            }
-        } else {
-            // Clear all operations older than 2 minutes or marked as failed
-            for op_key in s.operation_guards.iter() {
-                let mut should_remove = false;
-                
-                if let Some(timestamp) = s.operation_guard_timestamps.get(op_key) {
-                    let age_seconds = (current_time - timestamp) / 1_000_000_000;
-                    if age_seconds > 120 { // 2 minutes
-                        should_remove = true;
-                    }
-                }
-                
-                // Commented out to avoid import issues - not needed for basic functionality
-                // if let Some(state) = s.operation_states.get(op_key) {
-                //     if *state == crate::guard::OperationState::Failed {
-                //         should_remove = true;
-                //     }
-                // }
-                
-                if should_remove {
-                    operations_to_remove.push(op_key.clone());
-                    if let Some((op_principal, op_name)) = s.operation_details.get(op_key) {
-                        log!(INFO, 
-                            "[clear_stuck_operations] Clearing stale operation '{}' for principal: {}", 
-                            op_name, op_principal.to_string()
-                        );
-                    }
-                    count += 1;
-                }
-            }
-        }
-        
-        // Remove the identified operations
-        for op_key in operations_to_remove {
-            s.operation_guards.remove(&op_key);
-            s.operation_guard_timestamps.remove(&op_key);
-            s.operation_states.remove(&op_key);
-            s.operation_details.remove(&op_key);
-        }
-        
-        count
-    });
-    
-    log!(INFO, "[clear_stuck_operations] Cleared {} stuck operations", cleared_count);
-    Ok(cleared_count)
-}
-
 // Checks the real candid interface against the one declared in the did file
 #[test]
 fn check_candid_interface_compatibility() {
