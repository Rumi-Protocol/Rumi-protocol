--- conflicted
+++ resolved
@@ -248,12 +248,9 @@
                         icp_margin_amount: vault.icp_margin_amount.to_u64(),
                         ckbtc_margin_amount: vault.ckbtc_margin_amount.to_u64(),
                         vault_id: vault.vault_id,
-<<<<<<< HEAD
                         collateral_type: vault.collateral_type,
                     }
-=======
                     })
->>>>>>> 57c35a74
                 })
                 .collect(),
             None => vec![],
