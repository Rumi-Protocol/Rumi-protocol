import { writable, get } from 'svelte/store';
import { browser } from '$app/environment';
<<<<<<< HEAD
import { pnp, connectWithComprehensivePermissions } from './pnp';
=======
import { pnp } from './pnp';
import { internetIdentity } from './internetIdentity';
>>>>>>> 35120c98
import { TokenService } from './tokenService';
import { CONFIG, CANISTER_IDS, LOCAL_CANISTER_IDS } from '../config';
import { canisterIDLs } from './pnp';
import { permissionManager } from './PermissionManager';
import { Principal } from '@dfinity/principal';
import { AuthClient } from '@dfinity/auth-client';
import { HttpAgent } from '@dfinity/agent';

export type WalletType = 'plug' | 'internet-identity' | null;

// Storage keys for persistence
const STORAGE_KEYS = {
  LAST_WALLET: "rumi_last_wallet",
  WALLET_TYPE: "rumi_wallet_type", 
  AUTO_CONNECT_ATTEMPTED: "rumi_auto_connect_attempted",
  WAS_CONNECTED: "rumi_was_connected"
} as const;

// Wallet types
export const WALLET_TYPES = {
  PLUG: 'plug',
  INTERNET_IDENTITY: 'internet-identity'
} as const;

export type WalletType = typeof WALLET_TYPES[keyof typeof WALLET_TYPES];

// Create initial stores
export const selectedWalletId = writable<string | null>(null);
export const selectedWalletType = writable<WalletType>(null); 
export const connectionError = writable<string | null>(null);
export const currentWalletType = writable<WalletType | null>(null);

// Type definition for auth state
interface AuthState {
  isConnected: boolean;
  walletType: WalletType; 
  account: {
    owner: Principal;
    balance: bigint;
    [key: string]: any;
  } | null;
  isInitialized: boolean;
  walletType: WalletType | null;
}

function createAuthStore() {
  const store = writable<AuthState>({
    isConnected: false,
    walletType: null,
    account: null,
    isInitialized: false,
    walletType: null
  });

  const { subscribe, set } = store;

  // Internet Identity auth client
  let authClient: AuthClient | null = null;
  let agent: HttpAgent | null = null;

  // Storage helper with type safety
  const storage = {
    get: (key: keyof typeof STORAGE_KEYS): string | null => 
      browser ? localStorage.getItem(STORAGE_KEYS[key]) : null,
    set: (key: keyof typeof STORAGE_KEYS, value: string): void => {
      if (browser) localStorage.setItem(STORAGE_KEYS[key], value);
    },
    clear: (): void => {
      if (browser) {
        Object.values(STORAGE_KEYS).forEach(k => localStorage.removeItem(k));
        permissionManager.clearCache();
      }
    }
  };

  // Fetch wallet balance with better error handling
  const refreshWalletBalance = async (principal: Principal): Promise<bigint> => {
    try {
      const icpLedgerId = CONFIG.isLocal ? LOCAL_CANISTER_IDS.ICP_LEDGER : CANISTER_IDS.ICP_LEDGER;
      const balance = await TokenService.getTokenBalance(icpLedgerId, principal);
      console.log('Auth balance refresh:', balance.toString());
      return balance;
    } catch (error) {
      console.error('Auth balance refresh failed:', error);
      throw error;
    }
  };

  return {
    subscribe,
    pnp,
    internetIdentity, 
    refreshBalance: refreshWalletBalance,

    // Initialize Internet Identity auth client
    async initAuthClient(): Promise<AuthClient> {
      if (!authClient) {
        authClient = await AuthClient.create({
          idleOptions: {
            disableIdle: true
          }
        });
      }
      return authClient;
    },

    async initialize(): Promise<void> {
      if (!browser) return;
      
      // Initialize Internet Identity client
      await this.initAuthClient();
      
      const lastWallet = storage.get("LAST_WALLET");
      const walletType = storage.get("WALLET_TYPE") as WalletType; 
      
      if (!lastWallet || !walletType) return;

      const hasAttempted = sessionStorage.getItem(STORAGE_KEYS.AUTO_CONNECT_ATTEMPTED);
      const wasConnected = storage.get("WAS_CONNECTED");
      
      if (hasAttempted && !wasConnected) return;

      try {
        // Check wallet type and connect accordingly
        if (walletType === 'internet-identity') {
          await this.connectInternetIdentity();
        } else {
          await this.connect(lastWallet);
        }
      } catch (error) {
        console.warn("Auto-connect failed:", error);
        storage.clear();
        connectionError.set(error instanceof Error ? error.message : String(error));
      } finally {
        sessionStorage.setItem(STORAGE_KEYS.AUTO_CONNECT_ATTEMPTED, "true");
      }
    },

    /**
     * Connect with Plug wallet (existing method - UPDATED)
     */
    async connect(walletId: string): Promise<{owner: Principal} | null> {
      try {
        connectionError.set(null);
        
        if (walletId === WALLET_TYPES.INTERNET_IDENTITY) {
          return await this.connectInternetIdentity();
        } else {
          return await this.connectPlug(walletId);
        }
<<<<<<< HEAD
=======

        // Get initial balance after connection
        const balance = await refreshWalletBalance(result.owner);
        console.log('Initial balance:', balance.toString());

        set({ 
          isConnected: true,
          walletType: 'plug', 
          account: {
            ...result,
            balance
          }, 
          isInitialized: true 
        });

        // Update storage
        selectedWalletId.set(walletId);
        selectedWalletType.set('plug'); 
        storage.set("LAST_WALLET", walletId);
        storage.set("WALLET_TYPE", 'plug');
        storage.set("WAS_CONNECTED", "true");

        return result;
      } catch (error) {
        this.handleConnectionError(error);
        throw error;
      }
    },

    /**
     * Connect with Internet Identity 
     */
    async connectInternetIdentity(): Promise<{owner: Principal} | null> {
      try {
        connectionError.set(null);
        
        // Initialize and login with Internet Identity
        await internetIdentity.init();
        const result = await internetIdentity.login();
        
        if (!result?.owner) {
          throw new Error("Internet Identity login failed");
        }

        // Get initial balance
        const balance = await refreshWalletBalance(result.owner);
        console.log('II Initial balance:', balance.toString());

        set({ 
          isConnected: true,
          walletType: 'internet-identity',
          account: {
            ...result,
            balance
          }, 
          isInitialized: true 
        });

        // Update storage
        selectedWalletId.set('internet-identity');
        selectedWalletType.set('internet-identity');
        storage.set("LAST_WALLET", 'internet-identity');
        storage.set("WALLET_TYPE", 'internet-identity');
        storage.set("WAS_CONNECTED", "true");

        return result;
>>>>>>> 35120c98
      } catch (error) {
        this.handleConnectionError(error);
        throw error;
      }
    },

    async connectPlug(walletId: string): Promise<{owner: Principal} | null> {
      // Use custom connect function that ensures comprehensive permissions
      console.log('🔗 Connecting Plug wallet with comprehensive permissions...');
      
      const result = await connectWithComprehensivePermissions(walletId);
      
      if (!result?.owner) {
        throw new Error("Invalid connection result");
      }

      // Get initial balance after connection
      const balance = await refreshWalletBalance(result.owner);
      console.log('Initial balance:', balance.toString());

      set({ 
        isConnected: true, 
        account: {
          ...result,
          balance
        }, 
        isInitialized: true,
        walletType: WALLET_TYPES.PLUG
      });

      // Update storage
      selectedWalletId.set(walletId);
      currentWalletType.set(WALLET_TYPES.PLUG);
      storage.set("LAST_WALLET", walletId);
      storage.set("WAS_CONNECTED", "true");

      console.log('🎉 Plug wallet connected with comprehensive permissions');
      return result;
    },

    async connectInternetIdentity(): Promise<{owner: Principal} | null> {
      console.log('🔗 Connecting Internet Identity...');
      
      const client = await this.initAuthClient();
      
      return new Promise((resolve, reject) => {
        client.login({
          identityProvider: CONFIG.isLocal 
            ? `http://localhost:4943/?canisterId=${LOCAL_CANISTER_IDS.INTERNET_IDENTITY}` 
            : "https://identity.ic0.app",
          onSuccess: async () => {
            try {
              const identity = client.getIdentity();
              const principal = identity.getPrincipal();
              
              // Create agent for Internet Identity
              agent = new HttpAgent({
                // Cast to any to avoid type incompatibility when multiple copies of @dfinity packages exist
                identity: identity as any,
                host: CONFIG.isLocal ? 'http://localhost:4943' : 'https://ic0.app'
              });
              
              if (CONFIG.isLocal) {
                await agent.fetchRootKey();
              }

              // Convert principal to the correct type by recreating it
              const principalText = principal.toString();
              const convertedPrincipal = Principal.fromText(principalText);

              // Get initial balance
              const balance = await refreshWalletBalance(convertedPrincipal);
              console.log('II Initial balance:', balance.toString());

              const result = { owner: convertedPrincipal };

              set({
                isConnected: true,
                account: {
                  ...result,
                  balance
                },
                isInitialized: true,
                walletType: WALLET_TYPES.INTERNET_IDENTITY
              });

              // Update storage
              selectedWalletId.set(WALLET_TYPES.INTERNET_IDENTITY);
              currentWalletType.set(WALLET_TYPES.INTERNET_IDENTITY);
              storage.set("LAST_WALLET", WALLET_TYPES.INTERNET_IDENTITY);
              storage.set("WAS_CONNECTED", "true");

              console.log('🎉 Internet Identity connected successfully');
              resolve(result);
            } catch (error) {
              console.error('Internet Identity connection error:', error);
              reject(error);
            }
          },
          onError: (error) => {
            console.error('Internet Identity login error:', error);
            reject(new Error('Internet Identity login failed'));
          }
        });
      });
    },

    async disconnect(): Promise<void> {
      const state = get(store);
      
<<<<<<< HEAD
      if (state.walletType === WALLET_TYPES.INTERNET_IDENTITY && authClient) {
        await authClient.logout();
      } else if (state.walletType === WALLET_TYPES.PLUG) {
        // Clear permission cache on disconnect
        permissionManager.clearCache();
        // Disconnect Plug wallet if available
        if (window.ic?.plug) {
          try {
            await window.ic.plug.disconnect();
          } catch (error) {
            console.warn('Plug disconnect failed, but continuing cleanup:', error);
          }
        }
=======
      // Disconnect based on wallet type
      if (state.walletType === 'internet-identity') {
        await internetIdentity.logout();
      } else {
        await pnp.disconnect();
>>>>>>> 35120c98
      }
      
      set({ 
        isConnected: false,
        walletType: null, 
        account: null, 
        isInitialized: true,
        walletType: null
      });
      selectedWalletId.set(null);
<<<<<<< HEAD
      currentWalletType.set(null);
=======
      selectedWalletType.set(null); 
>>>>>>> 35120c98
      connectionError.set(null);
      storage.clear();
    },

    handleConnectionError(error: any): void {
      console.error("Connection error:", error);
      set({ 
        isConnected: false,
        walletType: null, 
        account: null, 
        isInitialized: true,
        walletType: null
      });
      connectionError.set(error instanceof Error ? error.message : String(error));
      selectedWalletId.set(null);
<<<<<<< HEAD
      currentWalletType.set(null);
      // Clear permissions on error
      permissionManager.clearCache();
=======
      selectedWalletType.set(null); 
>>>>>>> 35120c98
    },

    async getActor<T>(canisterId: string, idl: any): Promise<T> {
      const state = get(store);
      
      if (!state.isConnected) {
        throw new Error('Wallet not connected');
      }

<<<<<<< HEAD
      if (state.walletType === WALLET_TYPES.INTERNET_IDENTITY) {
        if (!agent) {
          throw new Error('Internet Identity agent not initialized');
        }
        
        // Create actor using Internet Identity agent
        const { Actor } = await import('@dfinity/agent');
        return Actor.createActor(idl, {
          agent,
          canisterId
        }) as T;
      } else {
        // Use Plug wallet
        if (!pnp.isConnected()) {
          throw new Error('Plug wallet not connected');
        }

        // FIXED: Remove permission check that causes "Permission request was denied" errors
        // Permissions are handled by the wallet connection itself, not by explicit requests
        // The wallet will prompt for permissions only when actually needed for transactions

=======
      //  Route to appropriate wallet service
      if (state.walletType === 'internet-identity') {
        return internetIdentity.getActor<T>(canisterId, idl);
      } else {
>>>>>>> 35120c98
        return pnp.getActor(canisterId, idl);
      }
    },

    async isWalletConnected(): Promise<boolean> {
      const state = get(store);
      
<<<<<<< HEAD
      if (state.walletType === WALLET_TYPES.INTERNET_IDENTITY) {
        return authClient ? await authClient.isAuthenticated() : false;
      } else {
        return pnp.isConnected();
      }
    },
    
    // Check if wallet is authenticated and has permissions
    async isAuthenticated(): Promise<boolean> {
      const isConnected = await this.isWalletConnected();
      if (!isConnected) return false;
      
      const state = get(store);
      if (state.walletType === WALLET_TYPES.INTERNET_IDENTITY) {
        return true; // Internet Identity is authenticated if connected
      } else {
        return permissionManager.hasPermissions();
      }
    },
    
    // Ensure both connection and permissions
    async ensureAuthenticated(): Promise<boolean> {
      const isConnected = await this.isWalletConnected();
      if (!isConnected) return false;
      
      const state = get(store);
      if (state.walletType === WALLET_TYPES.INTERNET_IDENTITY) {
        return true; // Internet Identity doesn't need additional permissions
      } else {
        return await permissionManager.ensurePermissions();
      }
=======
      if (state.walletType === 'internet-identity') {
        return internetIdentity.checkAuthentication();
      } else {
        return pnp.isConnected();
      }
>>>>>>> 35120c98
    },
    
    // Get the current principal
    getPrincipal(): Principal | null {
      const state = get(store);
      return state.account?.owner || null;
    },

    getWalletType(): WalletType {
      const state = get(store);
      return state.walletType;
    }
  };
}

// Create singleton instance
export const auth = createAuthStore();

// Helper function with more descriptive error message
export function requireWalletConnection(): void {
  const isConnected = get(auth).isConnected;
  if (!isConnected) {
    throw new Error("Wallet connection required. Please connect your wallet first.");
  }
}<|MERGE_RESOLUTION|>--- conflicted
+++ resolved
@@ -1,18 +1,11 @@
 import { writable, get } from 'svelte/store';
 import { browser } from '$app/environment';
-<<<<<<< HEAD
-import { pnp, connectWithComprehensivePermissions } from './pnp';
-=======
 import { pnp } from './pnp';
 import { internetIdentity } from './internetIdentity';
->>>>>>> 35120c98
 import { TokenService } from './tokenService';
 import { CONFIG, CANISTER_IDS, LOCAL_CANISTER_IDS } from '../config';
 import { canisterIDLs } from './pnp';
-import { permissionManager } from './PermissionManager';
-import { Principal } from '@dfinity/principal';
-import { AuthClient } from '@dfinity/auth-client';
-import { HttpAgent } from '@dfinity/agent';
+import type { Principal } from '@dfinity/principal';
 
 export type WalletType = 'plug' | 'internet-identity' | null;
 
@@ -24,19 +17,10 @@
   WAS_CONNECTED: "rumi_was_connected"
 } as const;
 
-// Wallet types
-export const WALLET_TYPES = {
-  PLUG: 'plug',
-  INTERNET_IDENTITY: 'internet-identity'
-} as const;
-
-export type WalletType = typeof WALLET_TYPES[keyof typeof WALLET_TYPES];
-
 // Create initial stores
 export const selectedWalletId = writable<string | null>(null);
 export const selectedWalletType = writable<WalletType>(null); 
 export const connectionError = writable<string | null>(null);
-export const currentWalletType = writable<WalletType | null>(null);
 
 // Type definition for auth state
 interface AuthState {
@@ -48,7 +32,6 @@
     [key: string]: any;
   } | null;
   isInitialized: boolean;
-  walletType: WalletType | null;
 }
 
 function createAuthStore() {
@@ -56,15 +39,10 @@
     isConnected: false,
     walletType: null,
     account: null,
-    isInitialized: false,
-    walletType: null
+    isInitialized: false
   });
 
   const { subscribe, set } = store;
-
-  // Internet Identity auth client
-  let authClient: AuthClient | null = null;
-  let agent: HttpAgent | null = null;
 
   // Storage helper with type safety
   const storage = {
@@ -76,7 +54,6 @@
     clear: (): void => {
       if (browser) {
         Object.values(STORAGE_KEYS).forEach(k => localStorage.removeItem(k));
-        permissionManager.clearCache();
       }
     }
   };
@@ -100,23 +77,8 @@
     internetIdentity, 
     refreshBalance: refreshWalletBalance,
 
-    // Initialize Internet Identity auth client
-    async initAuthClient(): Promise<AuthClient> {
-      if (!authClient) {
-        authClient = await AuthClient.create({
-          idleOptions: {
-            disableIdle: true
-          }
-        });
-      }
-      return authClient;
-    },
-
     async initialize(): Promise<void> {
       if (!browser) return;
-      
-      // Initialize Internet Identity client
-      await this.initAuthClient();
       
       const lastWallet = storage.get("LAST_WALLET");
       const walletType = storage.get("WALLET_TYPE") as WalletType; 
@@ -150,14 +112,11 @@
     async connect(walletId: string): Promise<{owner: Principal} | null> {
       try {
         connectionError.set(null);
+        const result = await pnp.connect(walletId);
         
-        if (walletId === WALLET_TYPES.INTERNET_IDENTITY) {
-          return await this.connectInternetIdentity();
-        } else {
-          return await this.connectPlug(walletId);
+        if (!result?.owner) {
+          throw new Error("Invalid connection result");
         }
-<<<<<<< HEAD
-=======
 
         // Get initial balance after connection
         const balance = await refreshWalletBalance(result.owner);
@@ -224,153 +183,30 @@
         storage.set("WAS_CONNECTED", "true");
 
         return result;
->>>>>>> 35120c98
       } catch (error) {
         this.handleConnectionError(error);
         throw error;
       }
     },
 
-    async connectPlug(walletId: string): Promise<{owner: Principal} | null> {
-      // Use custom connect function that ensures comprehensive permissions
-      console.log('🔗 Connecting Plug wallet with comprehensive permissions...');
-      
-      const result = await connectWithComprehensivePermissions(walletId);
-      
-      if (!result?.owner) {
-        throw new Error("Invalid connection result");
-      }
-
-      // Get initial balance after connection
-      const balance = await refreshWalletBalance(result.owner);
-      console.log('Initial balance:', balance.toString());
-
-      set({ 
-        isConnected: true, 
-        account: {
-          ...result,
-          balance
-        }, 
-        isInitialized: true,
-        walletType: WALLET_TYPES.PLUG
-      });
-
-      // Update storage
-      selectedWalletId.set(walletId);
-      currentWalletType.set(WALLET_TYPES.PLUG);
-      storage.set("LAST_WALLET", walletId);
-      storage.set("WAS_CONNECTED", "true");
-
-      console.log('🎉 Plug wallet connected with comprehensive permissions');
-      return result;
-    },
-
-    async connectInternetIdentity(): Promise<{owner: Principal} | null> {
-      console.log('🔗 Connecting Internet Identity...');
-      
-      const client = await this.initAuthClient();
-      
-      return new Promise((resolve, reject) => {
-        client.login({
-          identityProvider: CONFIG.isLocal 
-            ? `http://localhost:4943/?canisterId=${LOCAL_CANISTER_IDS.INTERNET_IDENTITY}` 
-            : "https://identity.ic0.app",
-          onSuccess: async () => {
-            try {
-              const identity = client.getIdentity();
-              const principal = identity.getPrincipal();
-              
-              // Create agent for Internet Identity
-              agent = new HttpAgent({
-                // Cast to any to avoid type incompatibility when multiple copies of @dfinity packages exist
-                identity: identity as any,
-                host: CONFIG.isLocal ? 'http://localhost:4943' : 'https://ic0.app'
-              });
-              
-              if (CONFIG.isLocal) {
-                await agent.fetchRootKey();
-              }
-
-              // Convert principal to the correct type by recreating it
-              const principalText = principal.toString();
-              const convertedPrincipal = Principal.fromText(principalText);
-
-              // Get initial balance
-              const balance = await refreshWalletBalance(convertedPrincipal);
-              console.log('II Initial balance:', balance.toString());
-
-              const result = { owner: convertedPrincipal };
-
-              set({
-                isConnected: true,
-                account: {
-                  ...result,
-                  balance
-                },
-                isInitialized: true,
-                walletType: WALLET_TYPES.INTERNET_IDENTITY
-              });
-
-              // Update storage
-              selectedWalletId.set(WALLET_TYPES.INTERNET_IDENTITY);
-              currentWalletType.set(WALLET_TYPES.INTERNET_IDENTITY);
-              storage.set("LAST_WALLET", WALLET_TYPES.INTERNET_IDENTITY);
-              storage.set("WAS_CONNECTED", "true");
-
-              console.log('🎉 Internet Identity connected successfully');
-              resolve(result);
-            } catch (error) {
-              console.error('Internet Identity connection error:', error);
-              reject(error);
-            }
-          },
-          onError: (error) => {
-            console.error('Internet Identity login error:', error);
-            reject(new Error('Internet Identity login failed'));
-          }
-        });
-      });
-    },
-
     async disconnect(): Promise<void> {
       const state = get(store);
       
-<<<<<<< HEAD
-      if (state.walletType === WALLET_TYPES.INTERNET_IDENTITY && authClient) {
-        await authClient.logout();
-      } else if (state.walletType === WALLET_TYPES.PLUG) {
-        // Clear permission cache on disconnect
-        permissionManager.clearCache();
-        // Disconnect Plug wallet if available
-        if (window.ic?.plug) {
-          try {
-            await window.ic.plug.disconnect();
-          } catch (error) {
-            console.warn('Plug disconnect failed, but continuing cleanup:', error);
-          }
-        }
-=======
       // Disconnect based on wallet type
       if (state.walletType === 'internet-identity') {
         await internetIdentity.logout();
       } else {
         await pnp.disconnect();
->>>>>>> 35120c98
       }
       
       set({ 
         isConnected: false,
         walletType: null, 
         account: null, 
-        isInitialized: true,
-        walletType: null
+        isInitialized: true 
       });
       selectedWalletId.set(null);
-<<<<<<< HEAD
-      currentWalletType.set(null);
-=======
       selectedWalletType.set(null); 
->>>>>>> 35120c98
       connectionError.set(null);
       storage.clear();
     },
@@ -381,18 +217,11 @@
         isConnected: false,
         walletType: null, 
         account: null, 
-        isInitialized: true,
-        walletType: null
+        isInitialized: true 
       });
       connectionError.set(error instanceof Error ? error.message : String(error));
       selectedWalletId.set(null);
-<<<<<<< HEAD
-      currentWalletType.set(null);
-      // Clear permissions on error
-      permissionManager.clearCache();
-=======
       selectedWalletType.set(null); 
->>>>>>> 35120c98
     },
 
     async getActor<T>(canisterId: string, idl: any): Promise<T> {
@@ -402,34 +231,10 @@
         throw new Error('Wallet not connected');
       }
 
-<<<<<<< HEAD
-      if (state.walletType === WALLET_TYPES.INTERNET_IDENTITY) {
-        if (!agent) {
-          throw new Error('Internet Identity agent not initialized');
-        }
-        
-        // Create actor using Internet Identity agent
-        const { Actor } = await import('@dfinity/agent');
-        return Actor.createActor(idl, {
-          agent,
-          canisterId
-        }) as T;
-      } else {
-        // Use Plug wallet
-        if (!pnp.isConnected()) {
-          throw new Error('Plug wallet not connected');
-        }
-
-        // FIXED: Remove permission check that causes "Permission request was denied" errors
-        // Permissions are handled by the wallet connection itself, not by explicit requests
-        // The wallet will prompt for permissions only when actually needed for transactions
-
-=======
       //  Route to appropriate wallet service
       if (state.walletType === 'internet-identity') {
         return internetIdentity.getActor<T>(canisterId, idl);
       } else {
->>>>>>> 35120c98
         return pnp.getActor(canisterId, idl);
       }
     },
@@ -437,45 +242,11 @@
     async isWalletConnected(): Promise<boolean> {
       const state = get(store);
       
-<<<<<<< HEAD
-      if (state.walletType === WALLET_TYPES.INTERNET_IDENTITY) {
-        return authClient ? await authClient.isAuthenticated() : false;
-      } else {
-        return pnp.isConnected();
-      }
-    },
-    
-    // Check if wallet is authenticated and has permissions
-    async isAuthenticated(): Promise<boolean> {
-      const isConnected = await this.isWalletConnected();
-      if (!isConnected) return false;
-      
-      const state = get(store);
-      if (state.walletType === WALLET_TYPES.INTERNET_IDENTITY) {
-        return true; // Internet Identity is authenticated if connected
-      } else {
-        return permissionManager.hasPermissions();
-      }
-    },
-    
-    // Ensure both connection and permissions
-    async ensureAuthenticated(): Promise<boolean> {
-      const isConnected = await this.isWalletConnected();
-      if (!isConnected) return false;
-      
-      const state = get(store);
-      if (state.walletType === WALLET_TYPES.INTERNET_IDENTITY) {
-        return true; // Internet Identity doesn't need additional permissions
-      } else {
-        return await permissionManager.ensurePermissions();
-      }
-=======
       if (state.walletType === 'internet-identity') {
         return internetIdentity.checkAuthentication();
       } else {
         return pnp.isConnected();
       }
->>>>>>> 35120c98
     },
     
     // Get the current principal
@@ -496,8 +267,7 @@
 
 // Helper function with more descriptive error message
 export function requireWalletConnection(): void {
-  const isConnected = get(auth).isConnected;
-  if (!isConnected) {
+  if (!auth.isWalletConnected()) {
     throw new Error("Wallet connection required. Please connect your wallet first.");
   }
 }