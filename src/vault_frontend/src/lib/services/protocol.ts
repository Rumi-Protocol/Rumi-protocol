// Import types from declarations
import type {
  _SERVICE,
  Vault as CanisterVault,
  ProtocolStatus as CanisterProtocolStatus,
  LiquidityStatus as CanisterLiquidityStatus,
  Fees,
  SuccessWithFee,
  ProtocolError,
  OpenVaultSuccess,
} from '../../../../declarations/rumi_protocol_backend/rumi_protocol_backend.did';

import { ApiClient} from './protocol/apiClient';
import { QueryOperations } from './protocol/queryOperations';
import { walletOperations } from './protocol/walletOperations';


// Constants from backend
const E8S = 100_000_000;
const MIN_ICP_AMOUNT = 100_000; // 0.001 ICP
<<<<<<< HEAD
const MIN_ICUSD_AMOUNT = 10_000_000; // 0.10 icUSD (10 cents)
=======
const MIN_ICUSD_AMOUNT = 100_000_000; // 1 icUSD (reduced from 5)
const MIN_PARTIAL_REPAY_AMOUNT = 1_000_000; // 0.01 icUSD for partial repayments
const MIN_PARTIAL_LIQUIDATION_AMOUNT = 1_000_000; // 0.01 icUSD for partial liquidations
const DUST_THRESHOLD = 100; // 0.000001 icUSD - dust threshold for vault closing
>>>>>>> b178a372
const MINIMUM_COLLATERAL_RATIO = 1.33; // 133%
const RECOVERY_COLLATERAL_RATIO = 1.5; // 150%

/**
 * Protocol Service provides a consolidated API to interact with the protocol canister
 * This is the main entry point that delegates to specialized modules
 */
export class ProtocolService {
  // API Client utility methods
  static isAlreadyProcessingError = ApiClient.isAlreadyProcessingError;
  static isStaleProcessingState = ApiClient.isStaleProcessingState;

  // Query Operations - direct pass-through to QueryOperations for read-only operations
  static getProtocolStatus = QueryOperations.getProtocolStatus;
  static getICPPrice = QueryOperations.getICPPrice;
  static getFees = QueryOperations.getFees;
  static getPendingTransfers = QueryOperations.getPendingTransfers;
  static triggerPendingTransfers = ApiClient.triggerPendingTransfers;

  // Vault Operations - these go through ProtocolManager for proper error handling and queuing
  static openVault = ApiClient.openVault;
  static getUserVaults = ApiClient.getUserVaults;
  static getVaultById = ApiClient.getVaultById;
  static borrowFromVault = ApiClient.borrowFromVault;
  static addMarginToVault = ApiClient.addMarginToVault;
  static repayToVault = ApiClient.repayToVault;
  static partialRepayToVault = ApiClient.partialRepayToVault;
  static closeVault = ApiClient.closeVault;
  static getVaultHistory = ApiClient.getVaultHistory;
  static redeemIcp = ApiClient.redeemIcp;
  static withdrawCollateral = ApiClient.withdrawCollateral;
  
  // Liquidity Operations - these go through ProtocolManager for proper error handling and queuing
  static getLiquidityStatus = ApiClient.getLiquidityStatus;
  static provideLiquidity = ApiClient.provideLiquidity;
  static withdrawLiquidity = ApiClient.withdrawLiquidity;
  static claimLiquidityReturns = ApiClient.claimLiquidityReturns;
  static withdrawCollateralAndCloseVault = ApiClient.withdrawCollateralAndCloseVault;
  static liquidate_vault = ApiClient.liquidateVault;
<<<<<<< HEAD
  static liquidate_vault_partial = ApiClient.liquidateVaultPartial;
=======
  static partialLiquidateVault = ApiClient.partialLiquidateVault;
>>>>>>> b178a372
  static getLiquidatableVaults = ApiClient.getLiquidatableVaults;



  // Wallet Operations
  static checkIcpAllowance = walletOperations.checkIcpAllowance;
  static checkIcusdAllowance = walletOperations.checkIcusdAllowance;
  static approveIcusdTransfer = walletOperations.approveIcusdTransfer;
  static approveIcpTransfer = walletOperations.approveIcpTransfer;
  static resetWalletSignerState = walletOperations.resetWalletSignerState;

}


/**
 * Public singleton for more convenient access
 */
export const protocolService = {
  // Query methods
  getProtocolStatus: ProtocolService.getProtocolStatus,
  getFees: ProtocolService.getFees,
  getICPPrice: ProtocolService.getICPPrice,
  getPendingTransfers: ProtocolService.getPendingTransfers,
  triggerPendingTransfers: ProtocolService.triggerPendingTransfers,
  
  // Vault operations
  openVault: ProtocolService.openVault,
  getUserVaults: ProtocolService.getUserVaults,
  borrowFromVault: ProtocolService.borrowFromVault,
  addMarginToVault: ProtocolService.addMarginToVault,
  repayToVault: ProtocolService.repayToVault,
  closeVault: ProtocolService.closeVault,
  getVaultHistory: ProtocolService.getVaultHistory,
  redeemIcp: ProtocolService.redeemIcp,
  getLiquidityStatus: ProtocolService.getLiquidityStatus,
  provideLiquidity: ProtocolService.provideLiquidity,
  withdrawLiquidity: ProtocolService.withdrawLiquidity,
  claimLiquidityReturns: ProtocolService.claimLiquidityReturns,
  withdrawCollateral: ProtocolService.withdrawCollateral,
  getVaultById: ProtocolService.getVaultById,
  getLiquidatableVaults: ProtocolService.getLiquidatableVaults,
  liquidateVault: ProtocolService.liquidate_vault,
  liquidateVaultPartial: ProtocolService.liquidate_vault_partial,
  
  // Add the new combined operation to the public API
  withdrawCollateralAndCloseVault: ProtocolService.withdrawCollateralAndCloseVault,

  // Wallet operations
  approveIcpTransfer: ProtocolService.approveIcpTransfer,
  resetWalletSignerState: ProtocolService.resetWalletSignerState,
  checkIcpAllowance: ProtocolService.checkIcpAllowance,
  checkIcusdAllowance: ProtocolService.checkIcusdAllowance,
  approveIcusdTransfer: ProtocolService.approveIcusdTransfer,
  
  // Error helpers
  isAlreadyProcessingError: ProtocolService.isAlreadyProcessingError,
  isStaleProcessingState: ProtocolService.isStaleProcessingState,
};


<|MERGE_RESOLUTION|>--- conflicted
+++ resolved
@@ -18,14 +18,10 @@
 // Constants from backend
 const E8S = 100_000_000;
 const MIN_ICP_AMOUNT = 100_000; // 0.001 ICP
-<<<<<<< HEAD
-const MIN_ICUSD_AMOUNT = 10_000_000; // 0.10 icUSD (10 cents)
-=======
 const MIN_ICUSD_AMOUNT = 100_000_000; // 1 icUSD (reduced from 5)
 const MIN_PARTIAL_REPAY_AMOUNT = 1_000_000; // 0.01 icUSD for partial repayments
 const MIN_PARTIAL_LIQUIDATION_AMOUNT = 1_000_000; // 0.01 icUSD for partial liquidations
 const DUST_THRESHOLD = 100; // 0.000001 icUSD - dust threshold for vault closing
->>>>>>> b178a372
 const MINIMUM_COLLATERAL_RATIO = 1.33; // 133%
 const RECOVERY_COLLATERAL_RATIO = 1.5; // 150%
 
@@ -65,11 +61,7 @@
   static claimLiquidityReturns = ApiClient.claimLiquidityReturns;
   static withdrawCollateralAndCloseVault = ApiClient.withdrawCollateralAndCloseVault;
   static liquidate_vault = ApiClient.liquidateVault;
-<<<<<<< HEAD
-  static liquidate_vault_partial = ApiClient.liquidateVaultPartial;
-=======
   static partialLiquidateVault = ApiClient.partialLiquidateVault;
->>>>>>> b178a372
   static getLiquidatableVaults = ApiClient.getLiquidatableVaults;
 
 
@@ -112,7 +104,6 @@
   getVaultById: ProtocolService.getVaultById,
   getLiquidatableVaults: ProtocolService.getLiquidatableVaults,
   liquidateVault: ProtocolService.liquidate_vault,
-  liquidateVaultPartial: ProtocolService.liquidate_vault_partial,
   
   // Add the new combined operation to the public API
   withdrawCollateralAndCloseVault: ProtocolService.withdrawCollateralAndCloseVault,
