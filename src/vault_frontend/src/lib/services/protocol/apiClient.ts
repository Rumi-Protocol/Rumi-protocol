--- conflicted
+++ resolved
@@ -4,8 +4,7 @@
 import { idlFactory as rumi_backendIDL } from '../../../../../declarations/rumi_protocol_backend/rumi_protocol_backend.did.js';
 import { idlFactory as icp_ledgerIDL } from '../../../../../declarations/icp_ledger/icp_ledger.did.js';
 import { idlFactory as icusd_ledgerIDL } from '../../../../../declarations/icusd_ledger/icusd_ledger.did.js';
-import { idlFactory as treasuryIDL } from '../../../../../declarations/rumi_treasury/rumi_treasury.did.js';
-import { CANISTER_IDS, CONFIG, LOCAL_CANISTER_IDS  } from '../../config';
+import { CONFIG  } from '../../config';
 import { walletStore } from '../../stores/wallet';
 import type {
     _SERVICE,
@@ -21,7 +20,6 @@
 import { get } from 'svelte/store';
 import { vaultStore } from '$lib/stores/vaultStore';
 import { QueryOperations } from './queryOperations';
-import { permissionManager } from '../PermissionManager';
 import type { 
   VaultDTO, 
   VaultOperationResult, 
@@ -30,21 +28,16 @@
   CandidVault 
 } from '../types';
 import { protocolService } from '../protocol';
-import { RequestDeduplicator } from '../RequestDeduplicator';
 
 
 
 // Constants from backend
 export const E8S = 100_000_000;
 export const MIN_ICP_AMOUNT = 100_000; // 0.001 ICP
-<<<<<<< HEAD
-export const MIN_ICUSD_AMOUNT = 10_000_000; // 0.10 icUSD (10 cents)
-=======
 export const MIN_ICUSD_AMOUNT = 100_000_000; // 1 icUSD (reduced from 5)
 export const MIN_PARTIAL_REPAY_AMOUNT = 1_000_000; // 0.01 icUSD for partial repayments
 export const MIN_PARTIAL_LIQUIDATION_AMOUNT = 1_000_000; // 0.01 icUSD for partial liquidations
 export const DUST_THRESHOLD = 100; // 0.000001 icUSD - dust threshold for vault closing
->>>>>>> b178a372
 export const MINIMUM_COLLATERAL_RATIO = 1.33; // 133%
 export const RECOVERY_COLLATERAL_RATIO = 1.5; // 150%
 
@@ -537,18 +530,10 @@
     try {
       console.log(`Borrowing ${icusdAmount} icUSD from vault #${vaultId}`);
       
-      // Validate input is finite before any calculations
-      if (!isFinite(icusdAmount) || icusdAmount <= 0) {
+      if (icusdAmount * E8S < MIN_ICUSD_AMOUNT / 10) { // Lower limit for borrowing
         return {
           success: false,
-          error: `Invalid borrowing amount: ${icusdAmount}. Amount must be a finite positive number.`
-        };
-      }
-      
-      if (icusdAmount * E8S < MIN_ICUSD_AMOUNT) { // Updated minimum validation
-        return {
-          success: false,
-          error: `Amount too low. Minimum borrowing amount: ${MIN_ICUSD_AMOUNT / E8S} icUSD`
+          error: `Amount too low. Minimum borrowing amount: ${MIN_ICUSD_AMOUNT / E8S / 10} icUSD`
         };
       }
       
@@ -745,28 +730,79 @@
     try {
       console.log(`Repaying ${icusdAmount} icUSD to vault #${vaultId}`);
       
-      // Validate input is finite before any calculations
-      if (!isFinite(icusdAmount) || icusdAmount <= 0) {
+      if (icusdAmount * E8S < MIN_ICUSD_AMOUNT / 100) { // Lower limit for repayment
         return {
           success: false,
-          error: `Invalid repayment amount: ${icusdAmount}. Amount must be a finite positive number.`
-        };
-      }
-      
-      if (icusdAmount * E8S < MIN_ICUSD_AMOUNT) {
+          error: `Amount too low. Minimum repayment: ${MIN_ICUSD_AMOUNT / E8S / 100} icUSD`
+        };
+      }
+      
+      const amountE8s = BigInt(Math.floor(icusdAmount * E8S));
+      const spenderCanisterId = CONFIG.currentCanisterId;
+      
+      // Check current allowance
+      let currentAllowance;
+      try {
+        currentAllowance = await protocolService.checkIcusdAllowance(spenderCanisterId);
+        console.log('Current icUSD allowance:', currentAllowance.toString());
+      } catch (err) {
+        console.error('Error checking icUSD allowance:', err);
         return {
           success: false,
-          error: `Amount too low. Minimum repayment amount: ${MIN_ICUSD_AMOUNT / E8S} icUSD`
-        };
-      }
-      
-      // Simulate processing delay
-      await new Promise(resolve => setTimeout(resolve, 1200));
-      
+          error: 'Failed to check token allowance. Please ensure your wallet is connected.'
+        };
+      }
+      
+      // Add a buffer to the approval amount (5% buffer is sufficient for icUSD)
+      // icUSD operations typically have smaller fee variations than ICP
+      const bufferAmount = amountE8s * BigInt(105) / BigInt(100);
+      
+      if (currentAllowance < amountE8s) {
+        console.log('Insufficient icUSD allowance, requesting approval...');
+        console.log(`Requesting ${bufferAmount} e8s (original: ${amountE8s} e8s)`);
+        
+        try {
+          // IMPORTANT CHANGE: Use approveIcUsdTransfer instead of approveIcpTransfer
+          const approvalResult = await protocolService.approveIcusdTransfer(
+            bufferAmount,  // Use buffered amount for approval
+            spenderCanisterId
+          );
+          
+          if (!approvalResult.success) {
+            return {
+              success: false,
+              error: approvalResult.error || 'Failed to approve icUSD transfer'
+            };
+          }
+          
+          // Short delay to allow approval to be processed
+          await new Promise(resolve => setTimeout(resolve, 1000));
+          
+          // Verify approval worked
+          const newAllowance = await protocolService.checkIcusdAllowance(spenderCanisterId);
+          console.log('New icUSD allowance after approval:', newAllowance.toString());
+          
+          if (newAllowance < amountE8s) {
+            return {
+              success: false,
+              error: `Approval did not complete successfully. Required: ${amountE8s}, Got: ${newAllowance}`
+            };
+          }
+        } catch (approvalErr) {
+          console.error('icUSD approval error:', approvalErr);
+          return {
+            success: false,
+            error: approvalErr instanceof Error ? 
+              approvalErr.message : 'Unknown error during icUSD approval'
+          };
+        }
+      }
+      
+      // Now proceed with the repayment operation
       const actor = await ApiClient.getAuthenticatedActor();
       const vaultArg = {
         vault_id: BigInt(vaultId),
-        amount: BigInt(Math.floor(icusdAmount * E8S))
+        amount: amountE8s  // Use the original (non-buffered) amount for the actual operation
       };
       
       const result = await actor.repay_to_vault(vaultArg);
@@ -790,9 +826,10 @@
         error: err instanceof Error ? err.message : 'Unknown error repaying to vault'
       };
     }
-  }, vaultId);
+  }, vaultId); // Pass vaultId to ensure proper operation tracking
 }
 
+  
   /**
    * Close a vault - with enhanced error handling for auto-removed vaults
    */
@@ -870,115 +907,97 @@
   static clearVaultCache(): void {
     ApiClient.vaultCache = {
       vaults: [],
-      timestamp: 0,
-      loading: false
+      timestamp: 0
     };
   }
 
   // Cache to store user vaults data with timestamp
   private static vaultCache: {
     vaults: VaultDTO[],
-    timestamp: number,
-    loading: boolean  // Add loading flag to prevent duplicate requests
+    timestamp: number
   } = {
     vaults: [],
-    timestamp: 0,
-    loading: false
+    timestamp: 0
   };
 
   /**
-   * Get the current user's vaults with caching and request deduplication
+   * Get the current user's vaults with caching
    */
   static async getUserVaults(forceRefresh = false): Promise<VaultDTO[]> {
-    const walletState = get(walletStore);
-    const userPrincipal = walletState.principal;
-    
-    if (!userPrincipal) {
-      return [];
-    }
-
-    const principalStr = userPrincipal.toString();
-    const cacheKey = `get_vaults_${principalStr}`;
-    
-    // Use request deduplication to prevent multiple simultaneous calls
-    return RequestDeduplicator.deduplicate(cacheKey, async () => {
-      try {
-        const now = Date.now();
-        
-        // Use cache if it's less than 5 seconds old and not forcing refresh
-        if (!forceRefresh && 
-            !ApiClient.vaultCache.loading &&
-            now - ApiClient.vaultCache.timestamp < 5000 && 
-            ApiClient.vaultCache.vaults.length > 0) {
-          console.log('Using cached vaults:', ApiClient.vaultCache.vaults);
-          return ApiClient.vaultCache.vaults;
-        }
-        
-        // Set loading flag to prevent duplicate requests
-        ApiClient.vaultCache.loading = true;
-        
-        const actor = await ApiClient.getAuthenticatedActor();
-        // Use a plain object with toString() to avoid Principal type mismatches between different @dfinity/principal instances
-        const principalParam = { _type: 'Principal', toString: () => principalStr } as any;
-        
-        console.log(`Fetching vaults for principal: ${principalStr}`);
-        const canisterVaults = await actor.get_vaults([principalParam]);
-        console.log('Raw canister vaults data:', canisterVaults);
-        
-        // Get protocol status for ICP price calculation
-        const status = await QueryOperations.getProtocolStatus();
-        const icpPrice = status.lastIcpRate;
-        
-        // Transform canister vaults to our frontend model
-        const vaults: VaultDTO[] = [];
-        
-        // Sort vaults by ID to ensure consistent ordering
-        const sortedVaults = [...canisterVaults].sort((a, b) => 
-          Number(a.vault_id) - Number(b.vault_id)
-        );
-        
-        for (const v of sortedVaults) {
-          // Create a display-friendly ID
-          const vaultId = Number(v.vault_id);
-          
-          // CRITICAL FIX: Convert bigint values properly to numbers with scaling
-          // Use Number() constructor instead of potentially problematic division
-          const icpMargin = Number(v.icp_margin_amount) / E8S;
-          const borrowedIcusd = Number(v.borrowed_icusd_amount) / E8S;
-          
-          console.log(`Processing vault #${vaultId}: ICP=${icpMargin}, icUSD=${borrowedIcusd}`);
-          
-          vaults.push({
-            vaultId,
-            owner: v.owner.toString(),
-            icpMargin,
-            borrowedIcusd,
-            timestamp: now
-          });
-        }
-        
-        // Update cache
-        ApiClient.vaultCache = {
-          vaults,
-          timestamp: now,
-          loading: false
-        };
-        
-        console.log('Processed vault DTOs:', vaults);
-        return vaults;
-      } catch (err) {
-        console.error('Error getting user vaults:', err);
-        // Clear loading flag on error
-        ApiClient.vaultCache.loading = false;
-        
-        // Return cached data if available, even if it's stale
-        if (ApiClient.vaultCache.vaults.length > 0) {
-          console.warn('Returning stale cached vaults due to error');
-          return ApiClient.vaultCache.vaults;
-        }
-        throw err;
-      }
-    });
+    try {
+      const now = Date.now();
+      // Use cache if it's less than 5 seconds old and not forcing refresh
+      if (!forceRefresh && 
+          now - ApiClient.vaultCache.timestamp < 5000 && 
+          ApiClient.vaultCache.vaults.length > 0) {
+        console.log('Using cached vaults:', ApiClient.vaultCache.vaults);
+        return ApiClient.vaultCache.vaults;
+      }
+      
+      const actor = await ApiClient.getAuthenticatedActor();
+      const walletState = get(walletStore);
+      const userPrincipal = walletState.principal;
+      
+      if (!userPrincipal) {
+        return [];
+      }
+      
+      const principalStr = userPrincipal.toString();
+      const principal = Principal.fromText(principalStr);
+      
+      console.log(`Fetching vaults for principal: ${principalStr}`);
+      const canisterVaults = await actor.get_vaults([principal]);
+      console.log('Raw canister vaults data:', canisterVaults);
+      
+      // Transform canister vaults to our frontend model
+      const vaults: VaultDTO[] = [];
+      
+      // Get ICP price for collateral value calculation
+      const status = await QueryOperations.getProtocolStatus();
+      const icpPrice = status.lastIcpRate;
+      
+      // Sort vaults by ID to ensure consistent ordering
+      const sortedVaults = [...canisterVaults].sort((a, b) => 
+        Number(a.vault_id) - Number(b.vault_id)
+      );
+      
+      for (const v of sortedVaults) {
+        // Create a display-friendly ID
+        const vaultId = Number(v.vault_id);
+        
+        // CRITICAL FIX: Convert bigint values properly to numbers with scaling
+        // Use Number() constructor instead of potentially problematic division
+        const icpMargin = Number(v.icp_margin_amount) / E8S;
+        const borrowedIcusd = Number(v.borrowed_icusd_amount) / E8S;
+        
+        console.log(`Processing vault #${vaultId}: ICP=${icpMargin}, icUSD=${borrowedIcusd}`);
+        
+        vaults.push({
+          vaultId,
+          owner: v.owner.toString(),
+          icpMargin,
+          borrowedIcusd,
+          timestamp: now
+        });
+      }
+      
+      // Update cache
+      ApiClient.vaultCache = {
+        vaults,
+        timestamp: now
+      };
+      
+      console.log('Processed vault DTOs:', vaults);
+      return vaults;
+    } catch (err) {
+      console.error('Error getting user vaults:', err);
+      // Return cached data if available, even if it's stale
+      if (ApiClient.vaultCache.vaults.length > 0) {
+        console.warn('Returning stale cached vaults due to error');
+        return ApiClient.vaultCache.vaults;
+      }
+      throw err;
+    }
   }
 
   /**
@@ -1536,116 +1555,7 @@
     }
   
     /**
-     * Partially liquidate a specific vault
-     * @param vaultId The ID of the vault to liquidate
-     * @param icusdAmount The amount of icUSD to liquidate
-     */
-    static async liquidateVaultPartial(vaultId: number, icusdAmount: number): Promise<VaultOperationResult> {
-      return ApiClient.executeSequentialOperation(async () => {
-        try {
-          console.log(`Partially liquidating vault #${vaultId} with ${icusdAmount} icUSD`);
-          
-          // First get the vault to validate the operation
-          const vaults = await ApiClient.getLiquidatableVaults();
-          const vault = vaults.find(v => Number(v.vault_id) === vaultId);
-          
-          if (!vault) {
-            return {
-              success: false,
-              error: "Vault not found or is not liquidatable"
-            };
-          }
-          
-          // Validate that partial liquidation amount is reasonable
-          const totalDebt = Number(vault.borrowed_icusd_amount) / E8S;
-          const maxPartialAmount = totalDebt * 0.5; // 50% maximum
-          
-          if (icusdAmount > totalDebt) {
-            return {
-              success: false,
-              error: `Cannot liquidate more than total debt (${totalDebt.toFixed(2)} icUSD)`
-            };
-          }
-          
-          if (icusdAmount > maxPartialAmount) {
-            return {
-              success: false,
-              error: `Partial liquidation limited to 50% of debt (${maxPartialAmount.toFixed(2)} icUSD maximum)`
-            };
-          }
-          
-          console.log(`Vault #${vaultId} partial liquidation: ${icusdAmount} icUSD of ${totalDebt} icUSD total debt`);
-          
-          // Check and set allowance for icUSD with a 20% buffer
-          const bufferedAmount = BigInt(Math.floor((icusdAmount * 1.2) * E8S));
-          const spenderCanisterId = CONFIG.currentCanisterId;
-          
-          // Check current allowance
-          const currentAllowance = await walletOperations.checkIcusdAllowance(spenderCanisterId);
-          console.log(`Current icUSD allowance: ${Number(currentAllowance) / E8S}`);
-          
-          // If allowance is insufficient, request approval
-          if (currentAllowance < bufferedAmount) {
-            console.log(`Setting icUSD approval for ${Number(bufferedAmount) / E8S}`);
-            
-            const approvalResult = await walletOperations.approveIcusdTransfer(
-              bufferedAmount,
-              spenderCanisterId
-            );
-            
-            if (!approvalResult.success) {
-              return {
-                success: false,
-                error: approvalResult.error || "Failed to approve icUSD transfer"
-              };
-            }
-            
-            console.log(`Successfully approved ${Number(bufferedAmount) / E8S} icUSD`);
-            
-            // Short pause to ensure approval transaction is processed
-            await new Promise(resolve => setTimeout(resolve, 2000));
-          }
-          
-          // Now proceed with partial liquidation
-          const actor = await ApiClient.getAuthenticatedActor();
-          const icusdAmountE8s = BigInt(Math.floor(icusdAmount * E8S));
-          const result = await actor.liquidate_vault_partial(BigInt(vaultId), icusdAmountE8s);
-          
-          if ('Ok' in result) {
-            return {
-              success: true,
-              vaultId,
-              blockIndex: Number(result.Ok.block_index),
-              feePaid: Number(result.Ok.fee_amount_paid) / E8S
-            };
-          } else {
-            return {
-              success: false,
-              error: ApiClient.formatProtocolError(result.Err)
-            };
-          }
-        } catch (err) {
-          console.error('Error partially liquidating vault:', err);
-          
-          // Check for specific underflow error and provide a better message
-          const errorMessage = err instanceof Error ? err.message : String(err);
-          if (errorMessage.includes('underflow') && errorMessage.includes('numeric.rs')) {
-            return {
-              success: false,
-              error: "Partial liquidation failed due to a calculation error. The vault may have been modified or its state has changed."
-            };
-          }
-          
-          return {
-            success: false,
-            error: err instanceof Error ? err.message : 'Unknown error partially liquidating vault'
-          };
-        }
-      }, vaultId); // Pass vaultId to ensure proper operation tracking
-    }
-
-    /**
-     * Liquidate a specific vault (complete liquidation)
+     * Liquidate a specific vault
      * @param vaultId The ID of the vault to liquidate
      */
     static async liquidateVault(vaultId: number): Promise<VaultOperationResult> {
@@ -1999,298 +1909,4 @@
 
 }
 
-// Add treasury service for accessing fee data
-export class TreasuryService {
-  private static readonly TREASURY_CANISTER_ID = 'i5ige-naaaa-aaaai-q33ua-cai';
-  
-  // Get treasury status and balances
-  static async getTreasuryStatus(): Promise<{
-    totalDeposits: number;
-    balances: { [key: string]: number };
-    controller: string;
-    isPaused: boolean;
-  }> {
-    try {
-      // Create anonymous actor for treasury queries
-      const treasuryActor = Actor.createActor(treasuryIDL as any, {
-        agent: new HttpAgent({ host: CONFIG.host }),
-        canisterId: this.TREASURY_CANISTER_ID
-      }) as any; // Type as 'any' to handle the treasury service interface
-      
-      const status = await treasuryActor.get_status();
-      
-      // Convert the balances array to a more usable object format
-      const balances: { [key: string]: number } = {};
-      if (status.balances) {
-        for (const [assetType, assetBalance] of status.balances) {
-          let assetKey = 'UNKNOWN';
-          if ('ICUSD' in assetType) assetKey = 'ICUSD';
-          else if ('ICP' in assetType) assetKey = 'ICP';
-          else if ('CKBTC' in assetType) assetKey = 'CKBTC';
-          
-          balances[assetKey] = Number(assetBalance.total || 0) / E8S;
-        }
-      }
-      
-      return {
-        totalDeposits: Number(status.total_deposits || 0),
-        balances,
-        controller: status.controller?.toString() || '',
-        isPaused: Boolean(status.is_paused)
-      };
-    } catch (error) {
-      console.error('Error getting treasury status:', error);
-      throw error;
-    }
-  }
-  
-  // Get fee history (deposit records)
-  static async getFeeHistory(start?: number, limit: number = 100): Promise<Array<{
-    id: number;
-    feeType: string;
-    assetType: string;
-    amount: number;
-    blockIndex: number;
-    timestamp: Date;
-    memo: string | null;
-  }>> {
-    try {
-      const treasuryActor = Actor.createActor(treasuryIDL as any, {
-        agent: new HttpAgent({ host: CONFIG.host }),
-        canisterId: this.TREASURY_CANISTER_ID
-      }) as any;
-      
-      const deposits = await treasuryActor.get_deposits(
-        start ? [BigInt(start)] : [], 
-        [limit]
-      );
-      
-      return deposits.map((deposit: any) => {
-        // Parse the deposit type
-        let feeType = 'Unknown';
-        if (deposit.deposit_type && typeof deposit.deposit_type === 'object') {
-          if ('MintingFee' in deposit.deposit_type) feeType = 'MintingFee';
-          else if ('RedemptionFee' in deposit.deposit_type) feeType = 'RedemptionFee';
-          else if ('LiquidationSurplus' in deposit.deposit_type) feeType = 'LiquidationSurplus';
-          else if ('StabilityFee' in deposit.deposit_type) feeType = 'StabilityFee';
-        }
-        
-        // Parse the asset type
-        let assetType = 'Unknown';
-        if (deposit.asset_type && typeof deposit.asset_type === 'object') {
-          if ('ICUSD' in deposit.asset_type) assetType = 'ICUSD';
-          else if ('ICP' in deposit.asset_type) assetType = 'ICP';
-          else if ('CKBTC' in deposit.asset_type) assetType = 'CKBTC';
-        }
-        
-        return {
-          id: Number(deposit.id || 0),
-          feeType,
-          assetType,
-          amount: Number(deposit.amount || 0) / E8S,
-          blockIndex: Number(deposit.block_index || 0),
-          timestamp: new Date(Number(deposit.timestamp || 0) / 1000000), // Convert from nanos
-          memo: deposit.memo && deposit.memo.length > 0 ? deposit.memo[0] : null
-        };
-      });
-    } catch (error) {
-      console.error('Error getting fee history:', error);
-      throw error;
-    }
-  }
-  
-  // Get total fees collected by type
-  static async getFeesByType(): Promise<{ [key: string]: number }> {
-    try {
-      const history = await this.getFeeHistory();
-      const feesByType: { [key: string]: number } = {};
-      
-      for (const deposit of history) {
-        const key = `${deposit.feeType}_${deposit.assetType}`;
-        feesByType[key] = (feesByType[key] || 0) + deposit.amount;
-      }
-      
-      return feesByType;
-    } catch (error) {
-      console.error('Error calculating fees by type:', error);
-      throw error;
-    }
-  }
-
-  // Withdraw funds from treasury (controller only)
-  static async withdrawFromTreasury(
-    assetType: 'ICUSD' | 'ICP' | 'CKBTC',
-    amount: number,
-    to: string,
-    memo?: string
-  ): Promise<{ success: boolean; blockIndex?: number; error?: string }> {
-    try {
-      // Get authenticated actor (must be controller)
-      const treasuryActor = await walletStore.getActor(this.TREASURY_CANISTER_ID, treasuryIDL) as any;
-      
-      // Create the asset type object in the format expected by the treasury canister
-      const assetTypeObj: any = {};
-      assetTypeObj[assetType] = null;
-      
-      const withdrawArgs = {
-        asset_type: assetTypeObj,
-        amount: BigInt(Math.floor(amount * E8S)),
-        to: Principal.fromText(to),
-        memo: memo ? [memo] : []
-      };
-      
-      const result = await treasuryActor.withdraw(withdrawArgs);
-      
-      if ('Ok' in result) {
-        return {
-          success: true,
-          blockIndex: Number(result.Ok.block_index)
-        };
-      } else {
-        return {
-          success: false,
-          error: result.Err || 'Unknown withdrawal error'
-        };
-      }
-    } catch (error) {
-      console.error('Error withdrawing from treasury:', error);
-      return {
-        success: false,
-        error: error instanceof Error ? error.message : 'Unknown error'
-      };
-    }
-  }
-  
-  // Check if current user is treasury controller
-  static async isController(): Promise<boolean> {
-    try {
-      const status = await this.getTreasuryStatus();
-      const walletState = get(walletStore);
-      
-      return walletState.principal?.toString() === status.controller;
-    } catch (error) {
-      console.error('Error checking controller status:', error);
-      return false;
-    }
-  }
-  
-  // Get treasury withdrawal history
-  static async getWithdrawalHistory(limit: number = 50): Promise<any[]> {
-    try {
-      const treasuryActor = Actor.createActor(treasuryIDL as any, {
-        agent: new HttpAgent({ host: CONFIG.host }),
-        canisterId: this.TREASURY_CANISTER_ID
-      }) as any;
-      
-      // Get all deposits and filter for withdrawals (negative amounts or specific types)
-      const deposits = await treasuryActor.get_deposits([], [limit * 2]);
-      
-      // In a full implementation, you'd have withdrawal events
-      // For now, we return the deposit history as reference
-      return deposits.map((deposit: any) => {
-        // Parse deposit type
-        let feeType = 'Unknown';
-        if (deposit.deposit_type && typeof deposit.deposit_type === 'object') {
-          if ('MintingFee' in deposit.deposit_type) feeType = 'MintingFee';
-          else if ('RedemptionFee' in deposit.deposit_type) feeType = 'RedemptionFee';
-          else if ('LiquidationSurplus' in deposit.deposit_type) feeType = 'LiquidationSurplus';
-          else if ('StabilityFee' in deposit.deposit_type) feeType = 'StabilityFee';
-        }
-        
-        // Parse asset type
-        let assetType = 'Unknown';
-        if (deposit.asset_type && typeof deposit.asset_type === 'object') {
-          if ('ICUSD' in deposit.asset_type) assetType = 'ICUSD';
-          else if ('ICP' in deposit.asset_type) assetType = 'ICP';
-          else if ('CKBTC' in deposit.asset_type) assetType = 'CKBTC';
-        }
-        
-        return {
-          id: Number(deposit.id || 0),
-          type: 'deposit', // In future: 'withdrawal'
-          feeType,
-          assetType,
-          amount: Number(deposit.amount || 0) / E8S,
-          blockIndex: Number(deposit.block_index || 0),
-          timestamp: new Date(Number(deposit.timestamp || 0) / 1000000),
-          memo: deposit.memo && deposit.memo.length > 0 ? deposit.memo[0] : null
-        };
-      });
-    } catch (error) {
-      console.error('Error getting withdrawal history:', error);
-      throw error;
-    }
-  }
-}
-
-// Add Treasury Management Component for controller UI
-export class TreasuryManagementService {
-  // Get summary of all collected fees
-  static async getFeeSummary(): Promise<{
-    totalByAsset: { [key: string]: number };
-    totalByType: { [key: string]: number };
-    recentActivity: any[];
-  }> {
-    try {
-      const [status, history] = await Promise.all([
-        TreasuryService.getTreasuryStatus(),
-        TreasuryService.getFeeHistory()
-      ]);
-      
-      // Calculate totals by asset type
-      const totalByAsset = {
-        ICUSD: status.balances.ICUSD || 0,
-        ICP: status.balances.ICP || 0,
-        CKBTC: status.balances.CKBTC || 0
-      };
-      
-      // Calculate totals by fee type
-      const totalByType: { [key: string]: number } = {};
-      history.forEach(fee => {
-        const key = `${fee.feeType}_${fee.assetType}`;
-        totalByType[key] = (totalByType[key] || 0) + fee.amount;
-      });
-      
-      // Get recent activity (last 10 items)
-      const recentActivity = history.slice(0, 10);
-      
-      return {
-        totalByAsset,
-        totalByType,
-        recentActivity
-      };
-    } catch (error) {
-      console.error('Error getting fee summary:', error);
-      throw error;
-    }
-  }
-  
-  // Estimate protocol revenue in USD
-  static async getRevenueEstimate(icpPrice: number): Promise<{
-    totalUSD: number;
-    breakdown: { [key: string]: number };
-  }> {
-    try {
-      const summary = await this.getFeeSummary();
-      
-      // Convert to USD values (assuming icUSD = $1)
-      const icusdUSD = summary.totalByAsset.ICUSD * 1.0;  // 1:1 with USD
-      const icpUSD = summary.totalByAsset.ICP * icpPrice;
-      const ckbtcUSD = summary.totalByAsset.CKBTC * 50000; // Rough BTC price estimate
-      
-      return {
-        totalUSD: icusdUSD + icpUSD + ckbtcUSD,
-        breakdown: {
-          icUSD: icusdUSD,
-          ICP: icpUSD,
-          ckBTC: ckbtcUSD
-        }
-      };
-    } catch (error) {
-      console.error('Error calculating revenue estimate:', error);
-      throw error;
-    }
-  }
-}
-
-
+
